--- conflicted
+++ resolved
@@ -38,12 +38,8 @@
   const retry = getService('retry');
   const inspector = getService('inspector');
   const testSubjects = getService('testSubjects');
-<<<<<<< HEAD
+  const filterBar = getService('filterBar');
   const PageObjects = getPageObjects(['common', 'header', 'settings', 'visualize', 'discover', 'timePicker']);
-=======
-  const filterBar = getService('filterBar');
-  const PageObjects = getPageObjects(['common', 'header', 'settings', 'visualize', 'discover']);
->>>>>>> d9255a97
 
   describe('scripted fields', () => {
 
