/*
 * Copyright Elasticsearch B.V. and/or licensed to Elasticsearch B.V. under one
 * or more contributor license agreements. Licensed under the Elastic License;
 * you may not use this file except in compliance with the Elastic License.
 */

import { EuiFieldText, EuiForm, EuiFormRow, EuiSpacer, EuiTitle } from '@elastic/eui';
import React from 'react';

import { FormattedMessage } from '@kbn/i18n/react';
import { InputFieldProps } from './source_configuration_form_state';

interface NameConfigurationPanelProps {
  isLoading: boolean;
  readOnly: boolean;
  nameFieldProps: InputFieldProps;
}

export const NameConfigurationPanel = ({
  isLoading,
  readOnly,
  nameFieldProps,
}: NameConfigurationPanelProps) => (
  <EuiForm>
    <EuiTitle size="s">
      <h3>
        <FormattedMessage
          id="xpack.infra.sourceConfiguration.nameSectionTitle"
          defaultMessage="Name"
        />
      </h3>
    </EuiTitle>
    <EuiSpacer size="m" />
    <EuiFormRow
      error={nameFieldProps.error}
      fullWidth
      isInvalid={nameFieldProps.isInvalid}
      label={
        <FormattedMessage id="xpack.infra.sourceConfiguration.nameLabel" defaultMessage="Name" />
      }
    >
      <EuiFieldText
<<<<<<< HEAD
        fullWidth
        disabled={isLoading}
        readOnly={readOnly}
=======
        data-test-subj="nameInput"
        fullWidth
        disabled={isLoading}
>>>>>>> b9f81edf
        isLoading={isLoading}
        {...nameFieldProps}
      />
    </EuiFormRow>
  </EuiForm>
);<|MERGE_RESOLUTION|>--- conflicted
+++ resolved
@@ -40,15 +40,10 @@
       }
     >
       <EuiFieldText
-<<<<<<< HEAD
+        data-test-subj="nameInput"
         fullWidth
         disabled={isLoading}
         readOnly={readOnly}
-=======
-        data-test-subj="nameInput"
-        fullWidth
-        disabled={isLoading}
->>>>>>> b9f81edf
         isLoading={isLoading}
         {...nameFieldProps}
       />
