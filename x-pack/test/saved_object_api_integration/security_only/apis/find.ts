/*
 * Copyright Elasticsearch B.V. and/or licensed to Elasticsearch B.V. under one
 * or more contributor license agreements. Licensed under the Elastic License;
 * you may not use this file except in compliance with the Elastic License.
 */

import { AUTHENTICATION } from '../../common/lib/authentication';
import { TestInvoker } from '../../common/lib/types';
import { findTestSuiteFactory } from '../../common/suites/find';

// tslint:disable:no-default-export
export default function({ getService }: TestInvoker) {
  const supertest = getService('supertestWithoutAuth');
  const esArchiver = getService('esArchiver');

  describe('find', () => {
    const {
      createExpectEmpty,
      createExpectRbacForbidden,
      createExpectVisualizationResults,
      expectNotSpaceAwareResults,
      expectTypeRequired,
      findTest,
    } = findTestSuiteFactory(esArchiver, supertest);

    findTest(`user with no access`, {
      user: AUTHENTICATION.NOT_A_KIBANA_USER,
      tests: {
        spaceAwareType: {
          description: 'forbidden login and find visualization message',
          statusCode: 403,
          response: createExpectRbacForbidden('visualization'),
        },
        notSpaceAwareType: {
          description: 'forbidden login and find globaltype message',
          statusCode: 403,
          response: createExpectRbacForbidden('globaltype'),
        },
        unknownType: {
          description: 'forbidden find wigwags message',
          statusCode: 403,
          response: createExpectRbacForbidden('wigwags'),
        },
        pageBeyondTotal: {
          description: 'forbidden login and find visualization message',
          statusCode: 403,
          response: createExpectRbacForbidden('visualization'),
        },
        unknownSearchField: {
          description: 'forbidden login and unknown search field',
          statusCode: 403,
          response: createExpectRbacForbidden('url'),
        },
        noType: {
          description: 'bad request, type is required',
          statusCode: 400,
          response: expectTypeRequired,
        },
      },
    });

    findTest(`superuser`, {
      user: AUTHENTICATION.SUPERUSER,
      tests: {
        spaceAwareType: {
          description: 'only the visualization',
          statusCode: 200,
          response: createExpectVisualizationResults(),
        },
        notSpaceAwareType: {
          description: 'only the globaltype',
          statusCode: 200,
          response: expectNotSpaceAwareResults,
        },
        unknownType: {
          description: 'empty result',
          statusCode: 200,
          response: createExpectEmpty(1, 20, 0),
        },
        pageBeyondTotal: {
          description: 'empty result',
          statusCode: 200,
          response: createExpectEmpty(100, 100, 1),
        },
        unknownSearchField: {
          description: 'empty result',
          statusCode: 200,
          response: createExpectEmpty(1, 20, 0),
        },
        noType: {
          description: 'bad request, type is required',
          statusCode: 400,
          response: expectTypeRequired,
        },
      },
    });

    findTest(`legacy user`, {
      user: AUTHENTICATION.KIBANA_LEGACY_USER,
      tests: {
        spaceAwareType: {
          description: 'forbidden login and find visualization message',
          statusCode: 403,
          response: createExpectRbacForbidden('visualization'),
        },
        notSpaceAwareType: {
          description: 'forbidden login and find globaltype message',
          statusCode: 403,
          response: createExpectRbacForbidden('globaltype'),
        },
        unknownType: {
          description: 'forbidden find wigwags message',
          statusCode: 403,
          response: createExpectRbacForbidden('wigwags'),
        },
        pageBeyondTotal: {
          description: 'forbidden login and find visualization message',
          statusCode: 403,
          response: createExpectRbacForbidden('visualization'),
        },
        unknownSearchField: {
          description: 'forbidden login and unknown search field',
          statusCode: 403,
          response: createExpectRbacForbidden('url'),
        },
        noType: {
          description: 'bad request, type is required',
          statusCode: 400,
          response: expectTypeRequired,
        },
      },
    });

    findTest(`dual-privileges user`, {
      user: AUTHENTICATION.KIBANA_DUAL_PRIVILEGES_USER,
      tests: {
        spaceAwareType: {
          description: 'only the visualization',
          statusCode: 200,
          response: createExpectVisualizationResults(),
        },
        notSpaceAwareType: {
          description: 'only the globaltype',
          statusCode: 200,
          response: expectNotSpaceAwareResults,
        },
        unknownType: {
          description: 'forbidden find wigwags message',
          statusCode: 403,
          response: createExpectRbacForbidden('wigwags'),
        },
        pageBeyondTotal: {
          description: 'empty result',
          statusCode: 200,
          response: createExpectEmpty(100, 100, 1),
        },
        unknownSearchField: {
          description: 'forbidden find wigwags message',
          statusCode: 403,
          response: createExpectRbacForbidden('wigwags'),
        },
        noType: {
          description: 'bad request, type is required',
          statusCode: 400,
          response: expectTypeRequired,
        },
      },
    });

    findTest(`dual-privileges readonly user`, {
      user: AUTHENTICATION.KIBANA_DUAL_PRIVILEGES_DASHBOARD_ONLY_USER,
      tests: {
        spaceAwareType: {
          description: 'only the visualization',
          statusCode: 200,
          response: createExpectVisualizationResults(),
        },
        notSpaceAwareType: {
          description: 'only the globaltype',
          statusCode: 200,
          response: expectNotSpaceAwareResults,
        },
        unknownType: {
          description: 'forbidden find wigwags message',
          statusCode: 403,
          response: createExpectRbacForbidden('wigwags'),
        },
        pageBeyondTotal: {
          description: 'empty result',
          statusCode: 200,
          response: createExpectEmpty(100, 100, 1),
        },
        unknownSearchField: {
          description: 'empty result',
          statusCode: 200,
          response: createExpectEmpty(1, 20, 0),
        },
        noType: {
          description: 'bad request, type is required',
          statusCode: 400,
          response: expectTypeRequired,
        },
      },
    });

    findTest(`rbac user with all globally`, {
      user: AUTHENTICATION.KIBANA_RBAC_USER,
      tests: {
        spaceAwareType: {
          description: 'only the visualization',
          statusCode: 200,
          response: createExpectVisualizationResults(),
        },
        notSpaceAwareType: {
          description: 'only the globaltype',
          statusCode: 200,
          response: expectNotSpaceAwareResults,
        },
        unknownType: {
          description: 'forbidden find wigwags message',
          statusCode: 403,
          response: createExpectRbacForbidden('wigwags'),
        },
        pageBeyondTotal: {
          description: 'empty result',
          statusCode: 200,
          response: createExpectEmpty(100, 100, 1),
        },
        unknownSearchField: {
          description: 'forbidden find wigwags message',
          statusCode: 403,
          response: createExpectRbacForbidden('wigwags'),
        },
        noType: {
          description: 'bad request, type is required',
          statusCode: 400,
          response: expectTypeRequired,
        },
      },
    });

    findTest(`rbac user with read globally`, {
      user: AUTHENTICATION.KIBANA_RBAC_DASHBOARD_ONLY_USER,
      tests: {
        spaceAwareType: {
          description: 'only the visualization',
          statusCode: 200,
          response: createExpectVisualizationResults(),
        },
        notSpaceAwareType: {
          description: 'only the globaltype',
          statusCode: 200,
          response: expectNotSpaceAwareResults,
        },
        unknownType: {
          description: 'forbidden find wigwags message',
          statusCode: 403,
          response: createExpectRbacForbidden('wigwags'),
        },
        pageBeyondTotal: {
          description: 'empty result',
          statusCode: 200,
          response: createExpectEmpty(100, 100, 1),
        },
        unknownSearchField: {
          description: 'empty result',
          statusCode: 200,
          response: createExpectEmpty(1, 20, 0),
        },
        noType: {
          description: 'bad request, type is required',
          statusCode: 400,
          response: expectTypeRequired,
        },
      },
    });

    findTest(`rbac user with all at default space`, {
      user: AUTHENTICATION.KIBANA_RBAC_DEFAULT_SPACE_ALL_USER,
      tests: {
        spaceAwareType: {
          description: 'only the visualization',
          statusCode: 403,
          response: createExpectRbacForbidden('visualization'),
        },
        notSpaceAwareType: {
          description: 'only the globaltype',
          statusCode: 403,
          response: createExpectRbacForbidden('globaltype'),
        },
        unknownType: {
          description: 'forbidden find wigwags message',
          statusCode: 403,
          response: createExpectRbacForbidden('wigwags'),
        },
        pageBeyondTotal: {
          description: 'empty result',
          statusCode: 403,
          response: createExpectRbacForbidden('visualization'),
        },
        unknownSearchField: {
<<<<<<< HEAD
          description: 'forbidden find wigwags message',
=======
          description: 'forbidden login and unknown search field',
>>>>>>> 23830e22
          statusCode: 403,
          response: createExpectRbacForbidden('url'),
        },
        noType: {
          description: 'bad request, type is required',
          statusCode: 400,
          response: expectTypeRequired,
        },
      },
    });

    findTest(`rbac user with read at default space`, {
      user: AUTHENTICATION.KIBANA_RBAC_DEFAULT_SPACE_READ_USER,
      tests: {
        spaceAwareType: {
          description: 'only the visualization',
          statusCode: 403,
          response: createExpectRbacForbidden('visualization'),
        },
        notSpaceAwareType: {
          description: 'only the globaltype',
          statusCode: 403,
          response: createExpectRbacForbidden('globaltype'),
        },
        unknownType: {
          description: 'forbidden find wigwags message',
          statusCode: 403,
          response: createExpectRbacForbidden('wigwags'),
        },
        pageBeyondTotal: {
          description: 'empty result',
          statusCode: 403,
          response: createExpectRbacForbidden('visualization'),
        },
        unknownSearchField: {
<<<<<<< HEAD
          description: 'forbidden find wigwags message',
=======
          description: 'forbidden login and unknown search field',
>>>>>>> 23830e22
          statusCode: 403,
          response: createExpectRbacForbidden('url'),
        },
        noType: {
          description: 'bad request, type is required',
          statusCode: 400,
          response: expectTypeRequired,
        },
      },
    });

    findTest(`rbac user with all at space_1`, {
      user: AUTHENTICATION.KIBANA_RBAC_SPACE_1_ALL_USER,
      tests: {
        spaceAwareType: {
          description: 'only the visualization',
          statusCode: 403,
          response: createExpectRbacForbidden('visualization'),
        },
        notSpaceAwareType: {
          description: 'only the globaltype',
          statusCode: 403,
          response: createExpectRbacForbidden('globaltype'),
        },
        unknownType: {
          description: 'forbidden find wigwags message',
          statusCode: 403,
          response: createExpectRbacForbidden('wigwags'),
        },
        pageBeyondTotal: {
          description: 'empty result',
          statusCode: 403,
          response: createExpectRbacForbidden('visualization'),
        },
        unknownSearchField: {
<<<<<<< HEAD
          description: 'forbidden find wigwags message',
=======
          description: 'forbidden login and unknown search field',
>>>>>>> 23830e22
          statusCode: 403,
          response: createExpectRbacForbidden('url'),
        },
        noType: {
          description: 'bad request, type is required',
          statusCode: 400,
          response: expectTypeRequired,
        },
      },
    });

    findTest(`rbac user with read at space_1`, {
      user: AUTHENTICATION.KIBANA_RBAC_SPACE_1_READ_USER,
      tests: {
        spaceAwareType: {
          description: 'only the visualization',
          statusCode: 403,
          response: createExpectRbacForbidden('visualization'),
        },
        notSpaceAwareType: {
          description: 'only the globaltype',
          statusCode: 403,
          response: createExpectRbacForbidden('globaltype'),
        },
        unknownType: {
          description: 'forbidden find wigwags message',
          statusCode: 403,
          response: createExpectRbacForbidden('wigwags'),
        },
        pageBeyondTotal: {
          description: 'empty result',
          statusCode: 403,
          response: createExpectRbacForbidden('visualization'),
        },
        unknownSearchField: {
<<<<<<< HEAD
          description: 'forbidden find wigwags message',
=======
          description: 'forbidden login and unknown search field',
>>>>>>> 23830e22
          statusCode: 403,
          response: createExpectRbacForbidden('url'),
        },
        noType: {
          description: 'bad request, type is required',
          statusCode: 400,
          response: expectTypeRequired,
        },
      },
    });
  });
}<|MERGE_RESOLUTION|>--- conflicted
+++ resolved
@@ -299,11 +299,7 @@
           response: createExpectRbacForbidden('visualization'),
         },
         unknownSearchField: {
-<<<<<<< HEAD
-          description: 'forbidden find wigwags message',
-=======
-          description: 'forbidden login and unknown search field',
->>>>>>> 23830e22
+          description: 'forbidden login and unknown search field',
           statusCode: 403,
           response: createExpectRbacForbidden('url'),
         },
@@ -339,11 +335,7 @@
           response: createExpectRbacForbidden('visualization'),
         },
         unknownSearchField: {
-<<<<<<< HEAD
-          description: 'forbidden find wigwags message',
-=======
-          description: 'forbidden login and unknown search field',
->>>>>>> 23830e22
+          description: 'forbidden login and unknown search field',
           statusCode: 403,
           response: createExpectRbacForbidden('url'),
         },
@@ -379,11 +371,7 @@
           response: createExpectRbacForbidden('visualization'),
         },
         unknownSearchField: {
-<<<<<<< HEAD
-          description: 'forbidden find wigwags message',
-=======
-          description: 'forbidden login and unknown search field',
->>>>>>> 23830e22
+          description: 'forbidden login and unknown search field',
           statusCode: 403,
           response: createExpectRbacForbidden('url'),
         },
@@ -419,11 +407,7 @@
           response: createExpectRbacForbidden('visualization'),
         },
         unknownSearchField: {
-<<<<<<< HEAD
-          description: 'forbidden find wigwags message',
-=======
-          description: 'forbidden login and unknown search field',
->>>>>>> 23830e22
+          description: 'forbidden login and unknown search field',
           statusCode: 403,
           response: createExpectRbacForbidden('url'),
         },
