define(function (require) {
  return function HistogramVisType(Private) {
    var VislibVisType = Private(require('plugins/vis_types/vislib/_vislib_vis_type'));
    var Schemas = Private(require('plugins/vis_types/_schemas'));

    return new VislibVisType({
      name: 'histogram',
      title: 'Vertical bar chart',
      icon: 'fa-bar-chart',
      description: 'The goto chart for oh-so-many needs. Great for time and non-time data. Stacked or grouped, ' +
      'exact numbers or percentages. If you are not sure which chart your need, you could do worse than to start here.',
      params: {
        defaults: {
          shareYAxis: true,
          addTooltip: true,
          addLegend: true,
          scale: 'linear',
          mode: 'stacked',
          defaultYExtents: false,
<<<<<<< HEAD
          setYExtents: false,
          yAxis: {}
=======
          times: [],
          addTimeMarker: false
>>>>>>> 3182aca5
        },
        scales: ['linear', 'log', 'square root'],
        modes: ['stacked', 'percentage', 'grouped'],
        editor: require('text!plugins/vis_types/vislib/editors/histogram.html')
      },
      schemas: new Schemas([
        {
          group: 'metrics',
          name: 'metric',
          title: 'Y-Axis',
          min: 1,
          aggFilter: '!std_dev',
          defaults: [
            { schema: 'metric', type: 'count' }
          ]
        },
        {
          group: 'buckets',
          name: 'segment',
          title: 'X-Axis',
          min: 0,
          max: 1,
          aggFilter: '!geohash_grid'
        },
        {
          group: 'buckets',
          name: 'group',
          title: 'Split Bars',
          min: 0,
          max: 1,
          aggFilter: '!geohash_grid'
        },
        {
          group: 'buckets',
          name: 'split',
          title: 'Split Chart',
          min: 0,
          max: 1,
          aggFilter: '!geohash_grid'
        }
      ])
    });
  };
});<|MERGE_RESOLUTION|>--- conflicted
+++ resolved
@@ -16,14 +16,11 @@
           addLegend: true,
           scale: 'linear',
           mode: 'stacked',
+          times: [],
+          addTimeMarker: false,
           defaultYExtents: false,
-<<<<<<< HEAD
           setYExtents: false,
           yAxis: {}
-=======
-          times: [],
-          addTimeMarker: false
->>>>>>> 3182aca5
         },
         scales: ['linear', 'log', 'square root'],
         modes: ['stacked', 'percentage', 'grouped'],
