/*
 * Copyright Elasticsearch B.V. and/or licensed to Elasticsearch B.V. under one
 * or more contributor license agreements. Licensed under the Elastic License;
 * you may not use this file except in compliance with the Elastic License.
 */

import chrome from 'ui/chrome';
import React from 'react';
import { I18nProvider } from '@kbn/i18n/react';
import { i18n } from '@kbn/i18n';
import { uiCapabilities } from 'ui/capabilities';
import { render, unmountComponentAtNode } from 'react-dom';
import { uiModules } from 'ui/modules';
import { timefilter } from 'ui/timefilter';
import { Provider } from 'react-redux';
import { createMapStore } from '../store/store';
import { GisMap } from '../components/gis_map';
import { addHelpMenuToAppChrome } from '../help_menu_util';
import {
  setSelectedLayer,
  setRefreshConfig,
  setGotoWithCenter,
  replaceLayerList,
  setQuery,
  clearTransientLayerStateAndCloseFlyout,
} from '../actions/store_actions';
import {
  enableFullScreen,
  getIsFullScreen,
  updateFlyout,
  FLYOUT_STATE
} from '../store/ui';
import { getUniqueIndexPatternIds } from '../selectors/map_selectors';
import { getInspectorAdapters } from '../store/non_serializable_instances';
import { Inspector } from 'ui/inspector';
import { DocTitleProvider } from 'ui/doc_title';
import { indexPatternService } from '../kibana_services';
import { SavedObjectSaveModal } from 'ui/saved_objects/components/saved_object_save_modal';
import { showSaveModal } from 'ui/saved_objects/show_saved_object_save_modal';
import { toastNotifications } from 'ui/notify';
import { getInitialLayers } from './get_initial_layers';
import { getInitialQuery } from './get_initial_query';
import { getInitialTimeFilters } from './get_initial_time_filters';
import { getInitialRefreshConfig } from './get_initial_refresh_config';
import { MAP_SAVED_OBJECT_TYPE } from '../../common/constants';

const REACT_ANCHOR_DOM_ELEMENT_ID = 'react-maps-root';


const app = uiModules.get('app/maps', []);

app.controller('GisMapController', ($scope, $route, config, kbnUrl, localStorage, AppState, globalState, Private) => {

  const savedMap = $scope.map = $route.current.locals.map;
  let unsubscribe;

  const store = createMapStore();

  $scope.$listen(globalState, 'fetch_with_changes', (diff) => {
    if (diff.includes('time')) {
      $scope.updateQueryAndDispatch({ query: $scope.query, dateRange: globalState.time });
    }
    if (diff.includes('refreshInterval')) {
      $scope.onRefreshChange({ isPaused: globalState.pause, refreshInterval: globalState.value });
    }
  });

  const $state = new AppState();
  $scope.$listen($state, 'fetch_with_changes', function (diff) {
    if (diff.includes('query') && $state.query) {
      $scope.updateQueryAndDispatch({ query: $state.query, dateRange: $scope.time });
    }
  });

  function syncAppAndGlobalState() {
    $scope.$evalAsync(() => {
      $state.query = $scope.query;
      $state.save();
      globalState.time = $scope.time;
      globalState.refreshInterval = {
        pause: $scope.refreshConfig.isPaused,
        value: $scope.refreshConfig.interval,
      };
      globalState.save();
    });
  }

  $scope.query = getInitialQuery({
    mapStateJSON: savedMap.mapStateJSON,
    appState: $state,
    userQueryLanguage: localStorage.get('kibana.userQueryLanguage')
  });
  $scope.time = getInitialTimeFilters({
    mapStateJSON: savedMap.mapStateJSON,
    globalState: globalState,
  });
  $scope.refreshConfig = getInitialRefreshConfig({
    mapStateJSON: savedMap.mapStateJSON,
    globalState: globalState,
  });
  syncAppAndGlobalState();

  $scope.indexPatterns = [];
  $scope.updateQueryAndDispatch = function ({ dateRange, query }) {
    $scope.query = query;
    $scope.time = dateRange;
    syncAppAndGlobalState();

    store.dispatch(setQuery({ query: $scope.query, timeFilters: $scope.time }));
  };
  $scope.onRefreshChange = function ({ isPaused, refreshInterval }) {
    $scope.refreshConfig = {
      isPaused,
      interval: refreshInterval ? refreshInterval : $scope.refreshConfig.interval
    };
    syncAppAndGlobalState();

    store.dispatch(setRefreshConfig($scope.refreshConfig));
  };

  function renderMap() {
    // clear old UI state
    store.dispatch(setSelectedLayer(null));
    store.dispatch(updateFlyout(FLYOUT_STATE.NONE));

    handleStoreChanges(store);
    unsubscribe = store.subscribe(() => {
      handleStoreChanges(store);
    });

    // sync store with savedMap mapState
    if (savedMap.mapStateJSON) {
      const mapState = JSON.parse(savedMap.mapStateJSON);
      store.dispatch(setGotoWithCenter({
        lat: mapState.center.lat,
        lon: mapState.center.lon,
        zoom: mapState.zoom,
      }));
    }

    const layerList = getInitialLayers(savedMap.layerListJSON);
    store.dispatch(replaceLayerList(layerList));

    store.dispatch(setRefreshConfig($scope.refreshConfig));
    store.dispatch(setQuery({ query: $scope.query, timeFilters: $scope.time }));

    const root = document.getElementById(REACT_ANCHOR_DOM_ELEMENT_ID);
    render(
      <Provider store={store}>
        <I18nProvider>
          <GisMap/>
        </I18nProvider>
      </Provider>,
      root
    );
  }
  renderMap();

  let prevIndexPatternIds;
  async function updateIndexPatterns(nextIndexPatternIds) {
    const indexPatterns = [];
    const getIndexPatternPromises = nextIndexPatternIds.map(async (indexPatternId) => {
      try {
        const indexPattern = await indexPatternService.get(indexPatternId);
        indexPatterns.push(indexPattern);
      } catch(err) {
        // unable to fetch index pattern
      }
    });

    await Promise.all(getIndexPatternPromises);
    // ignore outdated results
    if (prevIndexPatternIds !== nextIndexPatternIds) {
      return;
    }
    $scope.indexPatterns = indexPatterns;
  }

  $scope.isFullScreen = false;
  function handleStoreChanges(store) {
    const nextIsFullScreen = getIsFullScreen(store.getState());
    if (nextIsFullScreen !== $scope.isFullScreen) {
      // Must trigger digest cycle for angular top nav to redraw itself when isFullScreen changes
      $scope.$evalAsync(() => {
        $scope.isFullScreen = nextIsFullScreen;
      });
    }

    const nextIndexPatternIds = getUniqueIndexPatternIds(store.getState());
    if (nextIndexPatternIds !== prevIndexPatternIds) {
      prevIndexPatternIds = nextIndexPatternIds;
      updateIndexPatterns(nextIndexPatternIds);
    }
  }

  $scope.$on('$destroy', () => {
    if (unsubscribe) {
      unsubscribe();
    }
    const node = document.getElementById(REACT_ANCHOR_DOM_ELEMENT_ID);
    if (node) {
      unmountComponentAtNode(node);
    }
  });

  // TODO subscribe to store change and change when store updates title
  chrome.breadcrumbs.set([
    { text: i18n.translate('xpack.maps.mapController.mapsBreadcrumbLabel', {
      defaultMessage: 'Maps'
    }), href: '#' },
    { text: $scope.map.title }
  ]);

  addHelpMenuToAppChrome(chrome);

  async function doSave(saveOptions) {
    await store.dispatch(clearTransientLayerStateAndCloseFlyout());
    savedMap.syncWithStore(store.getState());
    const docTitle = Private(DocTitleProvider);
    let id;

    try {
      id = await savedMap.save(saveOptions);
      docTitle.change(savedMap.title);
    } catch(err) {
      toastNotifications.addDanger({
        title: i18n.translate('xpack.maps.mapController.saveErrorMessage', {
          defaultMessage: `Error on saving '{title}'`,
          values: { title: savedMap.title }
        }),
        text: err.message,
        'data-test-subj': 'saveMapError',
      });
      return { error: err };
    }

    if (id) {
      toastNotifications.addSuccess({
        title: i18n.translate('xpack.maps.mapController.saveSuccessMessage', {
          defaultMessage: `Saved '{title}'`,
          values: { title: savedMap.title }
        }),
        'data-test-subj': 'saveMapSuccess',
      });

      if (savedMap.id !== $route.current.params.id) {
        $scope.$evalAsync(() => {
          kbnUrl.change(`map/{{id}}`, { id: savedMap.id });
        });
      }
    }
    return { id };
  }

  function buildTopNavMenu() {
    const navItems = [{
      key: i18n.translate('xpack.maps.mapController.fullScreenButtonLabel', {
        defaultMessage: `full screen`
      }),
      description: i18n.translate('xpack.maps.mapController.fullScreenDescription', {
        defaultMessage: `full screen`
      }),
      testId: 'mapsFullScreenMode',
      run() {
        store.dispatch(enableFullScreen());
      }
    }, {
      key: i18n.translate('xpack.maps.mapController.openInspectorButtonLabel', {
        defaultMessage: `inspect`
      }),
      description: i18n.translate('xpack.maps.mapController.openInspectorDescription', {
        defaultMessage: `Open Inspector`
      }),
      testId: 'openInspectorButton',
      run() {
        const inspectorAdapters = getInspectorAdapters(store.getState());
        Inspector.open(inspectorAdapters, {});
      }
    }];

    if (uiCapabilities.maps.save) {
      navItems.push({
        key: i18n.translate('xpack.maps.mapController.saveMapButtonLabel', {
          defaultMessage: `save`
        }),
        description: i18n.translate('xpack.maps.mapController.saveMapDescription', {
          defaultMessage: `Save map`
        }),
        testId: 'mapSaveButton',
        run: async () => {
          const onSave = ({ newTitle, newCopyOnSave, isTitleDuplicateConfirmed, onTitleDuplicate }) => {
            const currentTitle = savedMap.title;
            savedMap.title = newTitle;
            savedMap.copyOnSave = newCopyOnSave;
            const saveOptions = {
              confirmOverwrite: false,
              isTitleDuplicateConfirmed,
              onTitleDuplicate,
            };
            return doSave(saveOptions).then(({ id, error }) => {
              // If the save wasn't successful, put the original values back.
              if (!id || error) {
                savedMap.title = currentTitle;
              }
              return { id, error };
            });
          };

          const saveModal = (
            <SavedObjectSaveModal
              onSave={onSave}
              onClose={() => {}}
              title={savedMap.title}
              showCopyOnSave={savedMap.id ? true : false}
              objectType={'map'}
            />);
          showSaveModal(saveModal);
        }
      });
    }
    return navItems;
  }

  // Hide angular timepicer/refresh UI from top nav
  timefilter.disableTimeRangeSelector();
  timefilter.disableAutoRefreshSelector();
  $scope.showDatePicker = true; // used by query-bar directive to enable timepikcer in query bar
<<<<<<< HEAD
  $scope.topNavMenu = buildTopNavMenu();
});
=======
  $scope.topNavMenu = [{
    key: i18n.translate('xpack.maps.mapController.fullScreenButtonLabel', {
      defaultMessage: `full screen`
    }),
    description: i18n.translate('xpack.maps.mapController.fullScreenDescription', {
      defaultMessage: `full screen`
    }),
    testId: 'mapsFullScreenMode',
    run() {
      store.dispatch(enableFullScreen());
    }
  }, {
    key: i18n.translate('xpack.maps.mapController.openInspectorButtonLabel', {
      defaultMessage: `inspect`
    }),
    description: i18n.translate('xpack.maps.mapController.openInspectorDescription', {
      defaultMessage: `Open Inspector`
    }),
    testId: 'openInspectorButton',
    run() {
      const inspectorAdapters = getInspectorAdapters(store.getState());
      Inspector.open(inspectorAdapters, {});
    }
  }, {
    key: i18n.translate('xpack.maps.mapController.saveMapButtonLabel', {
      defaultMessage: `save`
    }),
    description: i18n.translate('xpack.maps.mapController.saveMapDescription', {
      defaultMessage: `Save map`
    }),
    testId: 'mapSaveButton',
    run: async () => {
      const onSave = ({ newTitle, newCopyOnSave, isTitleDuplicateConfirmed, onTitleDuplicate }) => {
        const currentTitle = savedMap.title;
        savedMap.title = newTitle;
        savedMap.copyOnSave = newCopyOnSave;
        const saveOptions = {
          confirmOverwrite: false,
          isTitleDuplicateConfirmed,
          onTitleDuplicate,
        };
        return doSave(saveOptions).then(({ id, error }) => {
          // If the save wasn't successful, put the original values back.
          if (!id || error) {
            savedMap.title = currentTitle;
          }
          return { id, error };
        });
      };

      const saveModal = (
        <SavedObjectSaveModal
          onSave={onSave}
          onClose={() => {}}
          title={savedMap.title}
          showCopyOnSave={savedMap.id ? true : false}
          objectType={MAP_SAVED_OBJECT_TYPE}
        />);
      showSaveModal(saveModal);
    }
  }];
});
>>>>>>> e939adda
<|MERGE_RESOLUTION|>--- conflicted
+++ resolved
@@ -252,83 +252,10 @@
     return { id };
   }
 
-  function buildTopNavMenu() {
-    const navItems = [{
-      key: i18n.translate('xpack.maps.mapController.fullScreenButtonLabel', {
-        defaultMessage: `full screen`
-      }),
-      description: i18n.translate('xpack.maps.mapController.fullScreenDescription', {
-        defaultMessage: `full screen`
-      }),
-      testId: 'mapsFullScreenMode',
-      run() {
-        store.dispatch(enableFullScreen());
-      }
-    }, {
-      key: i18n.translate('xpack.maps.mapController.openInspectorButtonLabel', {
-        defaultMessage: `inspect`
-      }),
-      description: i18n.translate('xpack.maps.mapController.openInspectorDescription', {
-        defaultMessage: `Open Inspector`
-      }),
-      testId: 'openInspectorButton',
-      run() {
-        const inspectorAdapters = getInspectorAdapters(store.getState());
-        Inspector.open(inspectorAdapters, {});
-      }
-    }];
-
-    if (uiCapabilities.maps.save) {
-      navItems.push({
-        key: i18n.translate('xpack.maps.mapController.saveMapButtonLabel', {
-          defaultMessage: `save`
-        }),
-        description: i18n.translate('xpack.maps.mapController.saveMapDescription', {
-          defaultMessage: `Save map`
-        }),
-        testId: 'mapSaveButton',
-        run: async () => {
-          const onSave = ({ newTitle, newCopyOnSave, isTitleDuplicateConfirmed, onTitleDuplicate }) => {
-            const currentTitle = savedMap.title;
-            savedMap.title = newTitle;
-            savedMap.copyOnSave = newCopyOnSave;
-            const saveOptions = {
-              confirmOverwrite: false,
-              isTitleDuplicateConfirmed,
-              onTitleDuplicate,
-            };
-            return doSave(saveOptions).then(({ id, error }) => {
-              // If the save wasn't successful, put the original values back.
-              if (!id || error) {
-                savedMap.title = currentTitle;
-              }
-              return { id, error };
-            });
-          };
-
-          const saveModal = (
-            <SavedObjectSaveModal
-              onSave={onSave}
-              onClose={() => {}}
-              title={savedMap.title}
-              showCopyOnSave={savedMap.id ? true : false}
-              objectType={'map'}
-            />);
-          showSaveModal(saveModal);
-        }
-      });
-    }
-    return navItems;
-  }
-
   // Hide angular timepicer/refresh UI from top nav
   timefilter.disableTimeRangeSelector();
   timefilter.disableAutoRefreshSelector();
   $scope.showDatePicker = true; // used by query-bar directive to enable timepikcer in query bar
-<<<<<<< HEAD
-  $scope.topNavMenu = buildTopNavMenu();
-});
-=======
   $scope.topNavMenu = [{
     key: i18n.translate('xpack.maps.mapController.fullScreenButtonLabel', {
       defaultMessage: `full screen`
@@ -352,7 +279,7 @@
       const inspectorAdapters = getInspectorAdapters(store.getState());
       Inspector.open(inspectorAdapters, {});
     }
-  }, {
+  }, ...(uiCapabilities.maps.save ? [{
     key: i18n.translate('xpack.maps.mapController.saveMapButtonLabel', {
       defaultMessage: `save`
     }),
@@ -389,6 +316,6 @@
         />);
       showSaveModal(saveModal);
     }
-  }];
+  }] : [])
+  ];
 });
->>>>>>> e939adda
