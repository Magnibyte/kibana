--- conflicted
+++ resolved
@@ -14,13 +14,9 @@
 import { migrations } from './migrations';
 import { watchStatusAndLicenseToInitialize } from
   '../../server/lib/watch_status_and_license_to_initialize';
+import { initTelemetryCollection } from './server/maps_telemetry';
 import { i18n } from '@kbn/i18n';
-<<<<<<< HEAD
-import { initTelemetryCollection } from './server/maps_telemetry';
-import {  APP_ID, APP_ICON } from './common/constants';
-=======
 import {  APP_ID, APP_ICON, createMapPath } from './common/constants';
->>>>>>> 39cc77b4
 import { getAppTitle } from './common/i18n_getters';
 
 export function maps(kibana) {
