import _ from 'lodash';
define(function (require) {
<<<<<<< HEAD
  const _ = require('lodash');
  const registry = require('ui/registry/settings_sections');
=======
>>>>>>> 6b9fea26

  registry.register(_.constant({
    order: 1000,
    name: 'status',
    display: 'Status',
    url: '/status'
  }));
});<|MERGE_RESOLUTION|>--- conflicted
+++ resolved
@@ -1,11 +1,7 @@
 import _ from 'lodash';
+import registry from 'ui/registry/settings_sections';
+
 define(function (require) {
-<<<<<<< HEAD
-  const _ = require('lodash');
-  const registry = require('ui/registry/settings_sections');
-=======
->>>>>>> 6b9fea26
-
   registry.register(_.constant({
     order: 1000,
     name: 'status',
