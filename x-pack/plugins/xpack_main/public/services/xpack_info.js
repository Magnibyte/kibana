/*
 * Copyright Elasticsearch B.V. and/or licensed to Elasticsearch B.V. under one
 * or more contributor license agreements. Licensed under the Elastic License;
 * you may not use this file except in compliance with the Elastic License.
 */

import { get } from 'lodash';
import chrome from 'ui/chrome';
import { XPackInfoSignatureProvider } from 'plugins/xpack_main/services/xpack_info_signature';
import { convertKeysToCamelCaseDeep } from '../../../../server/lib/key_case_converter';

const XPACK_INFO_KEY = 'xpackMain.info';

export function XPackInfoProvider($window, $injector, Private) {
  const xpackInfoSignature = Private(XPackInfoSignatureProvider);

  class XPackInfo {
    constructor(initialInfo = {}) {
      this.inProgressRefreshPromise = null;
      this.setAll(initialInfo);
    }

    get = (path, defaultValue = undefined) => {
      const xpackInfoValuesJson = $window.sessionStorage.getItem(XPACK_INFO_KEY);
      const xpackInfoValues = xpackInfoValuesJson ? JSON.parse(xpackInfoValuesJson) : {};
      return get(xpackInfoValues, path, defaultValue);
    };

    setAll = (updatedXPackInfo) => {
<<<<<<< HEAD
=======
      // The decision to convert kebab-case/snake-case keys to camel-case keys stemmed from an old
      // convention of using kebabe-case/snake-case in API response bodies but camel-case in JS
      // objects. See pull #29304 for more info.
>>>>>>> ddfe69fc
      const camelCasedXPackInfo = convertKeysToCamelCaseDeep(updatedXPackInfo);
      $window.sessionStorage.setItem(XPACK_INFO_KEY, JSON.stringify(camelCasedXPackInfo));
    };

    clear = () => {
      $window.sessionStorage.removeItem(XPACK_INFO_KEY);
    };

    refresh = () => {
      if (this.inProgressRefreshPromise) {
        return this.inProgressRefreshPromise;
      }

      // store the promise in a shared location so that calls to
      // refresh() before this is complete will get the same promise
      const $http = $injector.get('$http');
      this.inProgressRefreshPromise = (
        $http.get(chrome.addBasePath('/api/xpack/v1/info'))
          .catch((err) => {
          // if we are unable to fetch the updated info, we should
          // prevent reusing stale info
            this.clear();
            xpackInfoSignature.clear();
            throw err;
          })
          .then((xpackInfoResponse) => {
            this.setAll(xpackInfoResponse.data);
            xpackInfoSignature.set(xpackInfoResponse.headers('kbn-xpack-sig'));
          })
          .finally(() => {
            this.inProgressRefreshPromise = null;
          })
      );
      return this.inProgressRefreshPromise;
    };

    getLicense = () => {
      return this.get('license', {
        isActive: false,
        type: undefined,
        expiryDateInMillis: undefined,
      });
    };
  }

  return new XPackInfo(chrome.getInjected('xpackInitialInfo'));
}<|MERGE_RESOLUTION|>--- conflicted
+++ resolved
@@ -27,12 +27,9 @@
     };
 
     setAll = (updatedXPackInfo) => {
-<<<<<<< HEAD
-=======
       // The decision to convert kebab-case/snake-case keys to camel-case keys stemmed from an old
       // convention of using kebabe-case/snake-case in API response bodies but camel-case in JS
       // objects. See pull #29304 for more info.
->>>>>>> ddfe69fc
       const camelCasedXPackInfo = convertKeysToCamelCaseDeep(updatedXPackInfo);
       $window.sessionStorage.setItem(XPACK_INFO_KEY, JSON.stringify(camelCasedXPackInfo));
     };
