import _ from 'lodash';
import registry from 'ui/registry/settings_sections';
import toEditableConfig from 'plugins/kibana/settings/sections/advanced/lib/to_editable_config';
import 'plugins/kibana/settings/sections/advanced/advanced_row';
<<<<<<< HEAD
import ConfigDefaultsProvider from 'ui/config/defaults';
import uiRoutes from 'ui/routes';
import uiModules from 'ui/modules';
import indexTemplate from 'plugins/kibana/settings/sections/advanced/index.html';



uiRoutes
.when('/settings/advanced', {
  template: indexTemplate
});
=======

define(function (require) {
  require('ui/routes')
  .when('/settings/advanced', {
    template: require('plugins/kibana/settings/sections/advanced/index.html')
  });
>>>>>>> efeeacb0

uiModules.get('apps/settings')
.directive('kbnSettingsAdvanced', function (config, Notifier, Private, $rootScope) {
  return {
    restrict: 'E',
    link: function ($scope) {
      const configDefaults = Private(ConfigDefaultsProvider);
      const keyCodes = {
        ESC: 27
      };

      function isTypeComplex(conf) {
        return !(conf.json || conf.array || conf.bool || conf.normal);
      }

      function notDefaultConfig(configName) {
        return !(configName in configDefaults);
      }

      function readConfigVals() {
        const configVals = config._vals();

        const customConfig = Object.keys(configVals)
        .filter(notDefaultConfig)
        .map(name => toEditableConfig(false, name, configVals[name]));

        $scope.configs = _(configDefaults)
        .map((def, name) => toEditableConfig(def, name, configVals[name]))
        .reject('readonly')
        .concat(customConfig)
        .value();
      }

<<<<<<< HEAD
      // react to changes of the config values
      const unhook = $rootScope.$on('change:config', readConfigVals);
      $scope.$on('$destroy', unhook);

      // initial config setup
      readConfigVals();
    }
  };
});

export default {
  order: 2,
  name: 'advanced',
  display: 'Advanced',
  url: '#/settings/advanced'
};
=======
  registry.register(_.constant({
    order: 2,
    name: 'advanced',
    display: 'Advanced',
    url: '#/settings/advanced'
  }));
});
>>>>>>> efeeacb0
<|MERGE_RESOLUTION|>--- conflicted
+++ resolved
@@ -2,26 +2,15 @@
 import registry from 'ui/registry/settings_sections';
 import toEditableConfig from 'plugins/kibana/settings/sections/advanced/lib/to_editable_config';
 import 'plugins/kibana/settings/sections/advanced/advanced_row';
-<<<<<<< HEAD
 import ConfigDefaultsProvider from 'ui/config/defaults';
 import uiRoutes from 'ui/routes';
 import uiModules from 'ui/modules';
 import indexTemplate from 'plugins/kibana/settings/sections/advanced/index.html';
 
-
-
 uiRoutes
 .when('/settings/advanced', {
   template: indexTemplate
 });
-=======
-
-define(function (require) {
-  require('ui/routes')
-  .when('/settings/advanced', {
-    template: require('plugins/kibana/settings/sections/advanced/index.html')
-  });
->>>>>>> efeeacb0
 
 uiModules.get('apps/settings')
 .directive('kbnSettingsAdvanced', function (config, Notifier, Private, $rootScope) {
@@ -55,7 +44,6 @@
         .value();
       }
 
-<<<<<<< HEAD
       // react to changes of the config values
       const unhook = $rootScope.$on('change:config', readConfigVals);
       $scope.$on('$destroy', unhook);
@@ -66,18 +54,9 @@
   };
 });
 
-export default {
+registry.register(_.constant({
   order: 2,
   name: 'advanced',
   display: 'Advanced',
   url: '#/settings/advanced'
-};
-=======
-  registry.register(_.constant({
-    order: 2,
-    name: 'advanced',
-    display: 'Advanced',
-    url: '#/settings/advanced'
-  }));
-});
->>>>>>> efeeacb0
+}));