define(function (require) {
  return function TileMapVisType(Private) {
    var VislibVisType = Private(require('plugins/vis_types/vislib/_vislib_vis_type'));
    var Schemas = Private(require('plugins/vis_types/_schemas'));
    var geoJsonConverter = Private(require('components/agg_response/geo_json/geo_json'));

    return new VislibVisType({
      name: 'tile_map',
      title: 'Tile map',
      icon: 'fa-map-marker',
      description: 'Your source for geographic maps. Requires an elasticsearch geo_point field. More specifically, a field ' +
       'that is mapped as type:geo_point with latitude and longitude coordinates.',
      params: {
        defaults: {
          mapType: 'Scaled Circle Markers',
<<<<<<< HEAD
          isDesaturated: true,
          autoPrecision: true,
          heatMaxZoom: 16,
          heatMinOpacity: 0.1,
          heatRadius: 25,
          heatBlur: 15,
          heatNormalizeData: true
=======
          isDesaturated: true
>>>>>>> 3182aca5
        },
        mapTypes: ['Scaled Circle Markers', 'Shaded Circle Markers', 'Shaded Geohash Grid', 'Heatmap'],
        editor: require('text!plugins/vis_types/vislib/editors/tile_map.html')
      },
      responseConverter: geoJsonConverter,
      schemas: new Schemas([
        {
          group: 'metrics',
          name: 'metric',
          title: 'Value',
          min: 1,
          max: 1,
          aggFilter: ['count', 'avg', 'sum', 'min', 'max', 'cardinality'],
          defaults: [
            { schema: 'metric', type: 'count' }
          ]
        },
        {
          group: 'buckets',
          name: 'segment',
          title: 'Geo Coordinates',
          aggFilter: 'geohash_grid',
          min: 1,
          max: 1
        },
        {
          group: 'buckets',
          name: 'split',
          title: 'Split Chart',
          min: 0,
          max: 1
        }
      ])
    });
  };
});<|MERGE_RESOLUTION|>--- conflicted
+++ resolved
@@ -13,17 +13,12 @@
       params: {
         defaults: {
           mapType: 'Scaled Circle Markers',
-<<<<<<< HEAD
           isDesaturated: true,
-          autoPrecision: true,
           heatMaxZoom: 16,
           heatMinOpacity: 0.1,
           heatRadius: 25,
           heatBlur: 15,
           heatNormalizeData: true
-=======
-          isDesaturated: true
->>>>>>> 3182aca5
         },
         mapTypes: ['Scaled Circle Markers', 'Shaded Circle Markers', 'Shaded Geohash Grid', 'Heatmap'],
         editor: require('text!plugins/vis_types/vislib/editors/tile_map.html')
