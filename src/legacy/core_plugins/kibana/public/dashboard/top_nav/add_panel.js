--- conflicted
+++ resolved
@@ -19,13 +19,9 @@
 
 import React from 'react';
 import PropTypes from 'prop-types';
-<<<<<<< HEAD
-import { injectI18n, FormattedMessage } from '@kbn/i18n/react';
-import { uiCapabilities } from 'ui/capabilities';
-=======
 import { i18n } from '@kbn/i18n';
 import { FormattedMessage } from '@kbn/i18n/react';
->>>>>>> e939adda
+import { uiCapabilities } from 'ui/capabilities';
 import { toastNotifications } from 'ui/notify';
 import { SavedObjectFinder } from 'ui/saved_objects/components/saved_object_finder';
 
@@ -40,100 +36,8 @@
   EuiTitle,
 } from '@elastic/eui';
 
-<<<<<<< HEAD
-const VIS_TAB_ID = 'vis';
-const SAVED_SEARCH_TAB_ID = 'search';
-
-class DashboardAddPanelUi extends React.Component {
-  constructor(props) {
-    super(props);
-
-    const addNewVisBtn = uiCapabilities.visualize.save ? (
-      <EuiButton
-        onClick={this.props.addNewVis}
-        data-test-subj="addNewSavedObjectLink"
-      >
-        <FormattedMessage
-          id="kbn.dashboard.topNav.addPanel.addNewVisualizationButtonLabel"
-          defaultMessage="Add new Visualization"
-        />
-      </EuiButton>
-    ) : null;
-
-    const tabs = [{
-      id: VIS_TAB_ID,
-      name: props.intl.formatMessage({
-        id: 'kbn.dashboard.topNav.addPanel.visualizationTabName',
-        defaultMessage: 'Visualization',
-      }),
-      dataTestSubj: 'addVisualizationTab',
-      toastDataTestSubj: 'addVisualizationToDashboardSuccess',
-      savedObjectFinder: (
-        <SavedObjectFinder
-          key="visSavedObjectFinder"
-          callToActionButton={addNewVisBtn}
-          onChoose={this.onAddPanel}
-          visTypes={this.props.visTypes}
-          noItemsMessage={props.intl.formatMessage({
-            id: 'kbn.dashboard.topNav.addPanel.visSavedObjectFinder.noMatchingVisualizationsMessage',
-            defaultMessage: 'No matching visualizations found.',
-          })}
-          savedObjectType="visualization"
-        />
-      )
-    }, {
-      id: SAVED_SEARCH_TAB_ID,
-      name: props.intl.formatMessage({
-        id: 'kbn.dashboard.topNav.addPanel.savedSearchTabName',
-        defaultMessage: 'Saved Search',
-      }),
-      dataTestSubj: 'addSavedSearchTab',
-      toastDataTestSubj: 'addSavedSearchToDashboardSuccess',
-      savedObjectFinder: (
-        <SavedObjectFinder
-          key="searchSavedObjectFinder"
-          onChoose={this.onAddPanel}
-          noItemsMessage={props.intl.formatMessage({
-            id: 'kbn.dashboard.topNav.addPanel.searchSavedObjectFinder.noMatchingVisualizationsMessage',
-            defaultMessage: 'No matching saved searches found.',
-          })}
-          savedObjectType="search"
-        />
-      )
-    }];
-
-    this.state = {
-      tabs: tabs,
-      selectedTab: tabs[0],
-    };
-  }
-
-  onSelectedTabChanged = tab => {
-    this.setState({
-      selectedTab: tab,
-    });
-  }
-
-  renderTabs() {
-    return this.state.tabs.map((tab) => {
-      return (
-        <EuiTab
-          onClick={() => this.onSelectedTabChanged(tab)}
-          isSelected={tab.id === this.state.selectedTab.id}
-          key={tab.id}
-          data-test-subj={tab.dataTestSubj}
-        >
-          {tab.name}
-        </EuiTab>
-      );
-    });
-  }
-
-  onAddPanel = (id, type) => {
-=======
 export class DashboardAddPanel extends React.Component {
   onAddPanel = (id, type, name) => {
->>>>>>> e939adda
     this.props.addNewPanel(id, type);
 
     // To avoid the clutter of having toast messages cover flyout
@@ -184,18 +88,20 @@
             )}
           />
         </EuiFlyoutBody>
-        <EuiFlyoutFooter>
-          <EuiFlexGroup justifyContent="flexEnd">
-            <EuiFlexItem grow={false}>
-              <EuiButton fill onClick={this.props.addNewVis} data-test-subj="addNewSavedObjectLink">
-                <FormattedMessage
-                  id="kbn.dashboard.topNav.addPanel.createNewVisualizationButtonLabel"
-                  defaultMessage="Create new visualization"
-                />
-              </EuiButton>
-            </EuiFlexItem>
-          </EuiFlexGroup>
-        </EuiFlyoutFooter>
+        { uiCapabilities.visualize.save ? (
+          <EuiFlyoutFooter>
+            <EuiFlexGroup justifyContent="flexEnd">
+              <EuiFlexItem grow={false}>
+                <EuiButton fill onClick={this.props.addNewVis} data-test-subj="addNewSavedObjectLink">
+                  <FormattedMessage
+                    id="kbn.dashboard.topNav.addPanel.createNewVisualizationButtonLabel"
+                    defaultMessage="Create new visualization"
+                  />
+                </EuiButton>
+              </EuiFlexItem>
+            </EuiFlexGroup>
+          </EuiFlyoutFooter>
+        ) : null }
       </EuiFlyout>
     );
   }
