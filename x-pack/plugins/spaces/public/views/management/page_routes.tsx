/*
 * Copyright Elasticsearch B.V. and/or licensed to Elasticsearch B.V. under one
 * or more contributor license agreements. Licensed under the Elastic License;
 * you may not use this file except in compliance with the Elastic License.
 */

import { I18nProvider } from '@kbn/i18n/react';
// @ts-ignore
import template from 'plugins/spaces/views/management/template.html';
import { SpacesNavState } from 'plugins/spaces/views/nav_control';
import React from 'react';
import { render, unmountComponentAtNode } from 'react-dom';
import 'ui/autoload/styles';
import { kfetch } from 'ui/kfetch';
// @ts-ignore
import routes from 'ui/routes';
import { SpacesManager } from '../../lib/spaces_manager';
import { ManageSpacePage } from './edit_space';
import { getCreateBreadcrumbs, getEditBreadcrumbs, getListBreadcrumbs } from './lib';
import { SpacesGridPage } from './spaces_grid';
const reactRootNodeId = 'manageSpacesReactRoot';

routes.when('/management/spaces/list', {
  template,
  k7Breadcrumbs: getListBreadcrumbs,
  controller(
    $scope: any,
    $http: any,
    chrome: any,
    spacesNavState: SpacesNavState,
    spaceSelectorURL: string
  ) {
    $scope.$$postDigest(() => {
      const domNode = document.getElementById(reactRootNodeId);

      const spacesManager = new SpacesManager($http, chrome, spaceSelectorURL);

      render(
        <I18nProvider>
          <SpacesGridPage spacesManager={spacesManager} spacesNavState={spacesNavState} />
        </I18nProvider>,
        domNode
      );

      // unmount react on controller destroy
      $scope.$on('$destroy', () => {
        if (domNode) {
          unmountComponentAtNode(domNode);
        }
      });
    });
  },
});

routes.when('/management/spaces/create', {
  template,
  k7Breadcrumbs: getCreateBreadcrumbs,
  controller(
    $scope: any,
    $http: any,
    chrome: any,
    spacesNavState: SpacesNavState,
    spaceSelectorURL: string
  ) {
    $scope.$$postDigest(async () => {
      const domNode = document.getElementById(reactRootNodeId);

      const spacesManager = new SpacesManager($http, chrome, spaceSelectorURL);

      const features = await kfetch({ method: 'get', pathname: '/api/features/v1' });

      render(
        <I18nProvider>
          <ManageSpacePage
            spacesManager={spacesManager}
            spacesNavState={spacesNavState}
            features={features}
          />
        </I18nProvider>,
        domNode
      );

      // unmount react on controller destroy
      $scope.$on('$destroy', () => {
        if (domNode) {
          unmountComponentAtNode(domNode);
        }
      });
    });
  },
});

routes.when('/management/spaces/edit', {
  redirectTo: '/management/spaces/list',
});

routes.when('/management/spaces/edit/:spaceId', {
  template,
  k7Breadcrumbs: () => getEditBreadcrumbs(),
  controller(
    $scope: any,
    $http: any,
    $route: any,
    chrome: any,
    Private: any,
    spacesNavState: SpacesNavState,
    spaceSelectorURL: string
  ) {
    $scope.$$postDigest(async () => {
      const domNode = document.getElementById(reactRootNodeId);

      const { spaceId } = $route.current.params;

      const spacesManager = new SpacesManager($http, chrome, spaceSelectorURL);

      const features = await kfetch({ method: 'get', pathname: '/api/features/v1' });

      render(
        <I18nProvider>
          <ManageSpacePage
            spaceId={spaceId}
            spacesManager={spacesManager}
            spacesNavState={spacesNavState}
<<<<<<< HEAD
            features={features}
=======
            userProfile={userProfile}
            setBreadcrumbs={breadcrumbs => {
              chrome.breadcrumbs.set(breadcrumbs);
            }}
>>>>>>> c26ddbfe
          />
        </I18nProvider>,
        domNode
      );

      // unmount react on controller destroy
      $scope.$on('$destroy', () => {
        if (domNode) {
          unmountComponentAtNode(domNode);
        }
      });
    });
  },
});<|MERGE_RESOLUTION|>--- conflicted
+++ resolved
@@ -121,14 +121,10 @@
             spaceId={spaceId}
             spacesManager={spacesManager}
             spacesNavState={spacesNavState}
-<<<<<<< HEAD
             features={features}
-=======
-            userProfile={userProfile}
             setBreadcrumbs={breadcrumbs => {
               chrome.breadcrumbs.set(breadcrumbs);
             }}
->>>>>>> c26ddbfe
           />
         </I18nProvider>,
         domNode
