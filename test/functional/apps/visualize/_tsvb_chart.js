/*
 * Licensed to Elasticsearch B.V. under one or more contributor
 * license agreements. See the NOTICE file distributed with
 * this work for additional information regarding copyright
 * ownership. Elasticsearch B.V. licenses this file to you under
 * the Apache License, Version 2.0 (the "License"); you may
 * not use this file except in compliance with the License.
 * You may obtain a copy of the License at
 *
 *    http://www.apache.org/licenses/LICENSE-2.0
 *
 * Unless required by applicable law or agreed to in writing,
 * software distributed under the License is distributed on an
 * "AS IS" BASIS, WITHOUT WARRANTIES OR CONDITIONS OF ANY
 * KIND, either express or implied.  See the License for the
 * specific language governing permissions and limitations
 * under the License.
 */

import expect from 'expect.js';

export default function ({ getService, getPageObjects }) {
  const esArchiver = getService('esArchiver');
  const log = getService('log');
  const inspector = getService('inspector');
  const retry = getService('retry');
<<<<<<< HEAD
  const PageObjects = getPageObjects(['common', 'visualize', 'header', 'settings', 'visualBuilder', 'timePicker']);
=======
  const kibanaServer = getService('kibanaServer');
  const testSubjects = getService('testSubjects');
  const PageObjects = getPageObjects(['common', 'visualize', 'header', 'settings', 'visualBuilder']);
>>>>>>> 779c9e1f

  describe('visual builder', function describeIndexTests() {

    describe('Time Series', function () {
      before(async () => {
        await PageObjects.visualBuilder.resetPage();
      });

      it('should show the correct count in the legend', async function () {
        await PageObjects.header.waitUntilLoadingHasFinished();
        const actualCount = await PageObjects.visualBuilder.getRhythmChartLegendValue();
        expect(actualCount).to.be('156');
      });

      it('should show the correct count in the legend with 2h offset', async function () {
        await PageObjects.visualBuilder.clickSeriesOption();
        await PageObjects.visualBuilder.enterOffsetSeries('2h');
        await PageObjects.header.waitUntilLoadingHasFinished();
        const actualCount = await PageObjects.visualBuilder.getRhythmChartLegendValue();
        expect(actualCount).to.be('293');
      });

      it('should show the correct count in the legend with -2h offset', async function () {
        await PageObjects.visualBuilder.enterOffsetSeries('-2h');
        await PageObjects.header.waitUntilLoadingHasFinished();
        const actualCount = await PageObjects.visualBuilder.getRhythmChartLegendValue();
        expect(actualCount).to.be('53');
      });

      after(async () => {
        // set back to no offset for the next test, an empty string didn't seem to work here
        await PageObjects.visualBuilder.enterOffsetSeries('0h');
      });

    });

    describe('Math Aggregation', () => {
      before(async () => {
        await PageObjects.visualBuilder.resetPage();
        await PageObjects.visualBuilder.clickMetric();
        await PageObjects.visualBuilder.createNewAgg();
        await PageObjects.visualBuilder.selectAggType('math', 1);
        await PageObjects.visualBuilder.fillInVariable();
        await PageObjects.visualBuilder.fillInExpression('params.test + 1');
      });

      it('should not have inspector enabled', async function () {
        await inspector.expectIsNotEnabled();
      });

      it('should show correct data', async function () {
        const expectedMetricValue =  '157';
        const value = await PageObjects.visualBuilder.getMetricValue();
        log.debug(`metric value: ${JSON.stringify(value)}`);
        log.debug(`metric value: ${value}`);
        expect(value).to.eql(expectedMetricValue);
      });

    });

    describe('metric', () => {
      before(async () => {
        await PageObjects.visualBuilder.resetPage();
        await PageObjects.visualBuilder.clickMetric();
      });

      it('should not have inspector enabled', async function () {
        await inspector.expectIsNotEnabled();
      });

      it('should show correct data', async function () {
        const expectedMetricValue =  '156';
        await PageObjects.visualize.waitForVisualization();
        const value = await PageObjects.visualBuilder.getMetricValue();
        log.debug(`metric value: ${value}`);
        expect(value).to.eql(expectedMetricValue);
      });

    });

    // add a gauge test
    describe('gauge', () => {
      before(async () => {
        await PageObjects.visualBuilder.resetPage();
        await PageObjects.visualBuilder.clickGauge();
        log.debug('clicked on Gauge');
      });

      it('should verify gauge label and count display', async function () {
        await retry.try(async () => {
          await PageObjects.visualize.waitForVisualization();
          const labelString = await PageObjects.visualBuilder.getGaugeLabel();
          expect(labelString).to.be('Count');
          const gaugeCount = await PageObjects.visualBuilder.getGaugeCount();
          expect(gaugeCount).to.be('156');
        });
      });
    });

    // add a top N test
    describe('topN', () => {
      before(async () => {
        await PageObjects.visualBuilder.resetPage();
        await PageObjects.visualBuilder.clickTopN();
        log.debug('clicked on TopN');
      });

      it('should verify topN label and count display', async function () {
        await PageObjects.visualize.waitForVisualization();
        const labelString = await PageObjects.visualBuilder.getTopNLabel();
        expect(labelString).to.be('Count');
        const gaugeCount = await PageObjects.visualBuilder.getTopNCount();
        expect(gaugeCount).to.be('156');
      });
    });



    describe('markdown', () => {

      before(async () => {
        await PageObjects.visualBuilder.resetPage();
        await PageObjects.visualBuilder.clickMarkdown();
        await PageObjects.timePicker.setAbsoluteRange('2015-09-22 06:00:00.000', '2015-09-22 11:00:00.000');
      });

      it('should allow printing raw timestamp of data', async () => {
        await PageObjects.visualBuilder.enterMarkdown('{{ count.data.raw.[0].[0] }}');
        const text = await PageObjects.visualBuilder.getMarkdownText();
        expect(text).to.be('1442901600000');
      });

      it('should allow printing raw value of data', async () => {
        await PageObjects.visualBuilder.enterMarkdown('{{ count.data.raw.[0].[1] }}');
        const text = await PageObjects.visualBuilder.getMarkdownText();
        expect(text).to.be('6');
      });

      describe('allow time offsets', () => {
        before(async () => {
          await PageObjects.visualBuilder.enterMarkdown('{{ count.data.raw.[0].[0] }}#{{ count.data.raw.[0].[1] }}');
          await PageObjects.visualBuilder.clickMarkdownData();
          await PageObjects.visualBuilder.clickSeriesOption();
        });

        it('allow positive time offsets', async () => {
          await PageObjects.visualBuilder.enterOffsetSeries('2h');
          await PageObjects.header.waitUntilLoadingHasFinished();
          const text = await PageObjects.visualBuilder.getMarkdownText();
          const [timestamp, value] = text.split('#');
          expect(timestamp).to.be('1442901600000');
          expect(value).to.be('3');
        });

        it('allow negative time offsets', async () => {
          await PageObjects.visualBuilder.enterOffsetSeries('-2h');
          await PageObjects.header.waitUntilLoadingHasFinished();
          const text = await PageObjects.visualBuilder.getMarkdownText();
          const [timestamp, value] = text.split('#');
          expect(timestamp).to.be('1442901600000');
          expect(value).to.be('23');
        });
      });

    });
    // add a table sanity timestamp
    describe('table', () => {
      before(async () => {
        await PageObjects.visualBuilder.resetPage();
        await PageObjects.visualBuilder.clickTable();
        await PageObjects.timePicker.setAbsoluteRange('2015-09-22 06:00:00.000', '2015-09-22 11:00:00.000');
        log.debug('clicked on Table');
      });

      it('should be able to set values for group by field and column name', async () => {
        await PageObjects.visualBuilder.selectGroupByField('machine.os.raw');
        await PageObjects.visualBuilder.setLabelValue('OS');
        await PageObjects.header.waitUntilLoadingHasFinished();
        log.debug('finished setting field and column name');
      });

      it('should be able verify that values are displayed in the table', async () => {
        const tableData = await PageObjects.visualBuilder.getViewTable();
        log.debug(`Values on ${tableData}`);
        const expectedData = 'OS Count\nwin 8 13\nwin xp 10\nwin 7 12\nios 5\nosx 3';
        expect(tableData).to.be(expectedData);
      });
    });

    describe.skip('switch index patterns', () => {
      before(async function () {
        log.debug('Load kibana_sample_data_flights data');
        await esArchiver.loadIfNeeded('kibana_sample_data_flights');
        await PageObjects.visualBuilder.resetPage('2015-09-19 06:31:44.000', '2018-10-31 00:0:00.000');
        await PageObjects.visualBuilder.clickMetric();
      });
      after(async function () {
        await esArchiver.unload('kibana_sample_data_flights');
      });
      it('should be able to switch between index patterns', async () => {
        const expectedMetricValue =  '156';
        const value = await PageObjects.visualBuilder.getMetricValue();
        log.debug(`metric value: ${value}`);
        expect(value).to.eql(expectedMetricValue);
        await PageObjects.visualBuilder.clickMetricPanelOptions();
        const fromTime = '2018-10-22 00:00:00.000';
        const toTime = '2018-10-28 23:59:59.999';
        await PageObjects.timePicker.setAbsoluteRange(fromTime, toTime);
        await PageObjects.visualBuilder.setIndexPatternValue('kibana_sample_data_flights');
        await PageObjects.visualBuilder.selectIndexPatternTimeField('timestamp');
        const newValue = await PageObjects.visualBuilder.getMetricValue();
        log.debug(`metric value: ${newValue}`);
        expect(newValue).to.eql('10');
      });
    });

    describe('dark mode', () => {
      it('uses dark mode flag', async () => {
        await kibanaServer.uiSettings.update({
          'theme:darkMode': true
        });

        await PageObjects.visualBuilder.resetPage();
        const classNames = await testSubjects.getAttribute('timeseriesChart', 'class');
        expect(classNames.includes('reversed')).to.be(true);
      });
    });
  });
}<|MERGE_RESOLUTION|>--- conflicted
+++ resolved
@@ -24,13 +24,9 @@
   const log = getService('log');
   const inspector = getService('inspector');
   const retry = getService('retry');
-<<<<<<< HEAD
-  const PageObjects = getPageObjects(['common', 'visualize', 'header', 'settings', 'visualBuilder', 'timePicker']);
-=======
   const kibanaServer = getService('kibanaServer');
   const testSubjects = getService('testSubjects');
-  const PageObjects = getPageObjects(['common', 'visualize', 'header', 'settings', 'visualBuilder']);
->>>>>>> 779c9e1f
+  const PageObjects = getPageObjects(['common', 'visualize', 'header', 'settings', 'visualBuilder', 'timePicker']);
 
   describe('visual builder', function describeIndexTests() {
 
