--- conflicted
+++ resolved
@@ -128,11 +128,8 @@
       xpackInfoRoute(server);
       telemetryRoute(server);
       settingsRoute(server, this.kbnServer);
-<<<<<<< HEAD
       featuresRoute(server);
-=======
       server.usage.collectorSet.register(getLocalizationUsageCollector(server));
->>>>>>> a91800f5
     }
   });
 };