/*
 * Licensed to Elasticsearch B.V. under one or more contributor
 * license agreements. See the NOTICE file distributed with
 * this work for additional information regarding copyright
 * ownership. Elasticsearch B.V. licenses this file to you under
 * the Apache License, Version 2.0 (the "License"); you may
 * not use this file except in compliance with the License.
 * You may obtain a copy of the License at
 *
 *    http://www.apache.org/licenses/LICENSE-2.0
 *
 * Unless required by applicable law or agreed to in writing,
 * software distributed under the License is distributed on an
 * "AS IS" BASIS, WITHOUT WARRANTIES OR CONDITIONS OF ANY
 * KIND, either express or implied.  See the License for the
 * specific language governing permissions and limitations
 * under the License.
 */


import { uiModules } from '../../../modules';
import { Header } from './components/header';
import { chromeHeaderNavControlsRegistry } from 'ui/registry/chrome_header_nav_controls';
import { injectI18nProvider } from '@kbn/i18n/react';

const module = uiModules.get('kibana');

<<<<<<< HEAD
module.directive('headerGlobalNav', (reactDirective, chrome, Private, uiCapabilities) => {
=======
module.directive('headerGlobalNav', (reactDirective, chrome, Private) => {
  const { recentlyAccessed } = require('ui/persisted_log');
>>>>>>> 910bebb3
  const navControls = Private(chromeHeaderNavControlsRegistry);
  const homeHref = chrome.addBasePath('/app/kibana#/home');

  return reactDirective(injectI18nProvider(Header), [
    // scope accepted by directive, passed in as React props
    'appTitle',
    'isVisible',
  ],
  {},
  // angular injected React props
  {
    breadcrumbs$: chrome.breadcrumbs.get$(),
    navLinks$: chrome.getNavLinks$(),
    recentlyAccessed$: recentlyAccessed.get$(),
    navControls,
    homeHref,
    uiCapabilities,
  });
});<|MERGE_RESOLUTION|>--- conflicted
+++ resolved
@@ -25,12 +25,8 @@
 
 const module = uiModules.get('kibana');
 
-<<<<<<< HEAD
 module.directive('headerGlobalNav', (reactDirective, chrome, Private, uiCapabilities) => {
-=======
-module.directive('headerGlobalNav', (reactDirective, chrome, Private) => {
   const { recentlyAccessed } = require('ui/persisted_log');
->>>>>>> 910bebb3
   const navControls = Private(chromeHeaderNavControlsRegistry);
   const homeHref = chrome.addBasePath('/app/kibana#/home');
 
