/*
 * Copyright Elasticsearch B.V. and/or licensed to Elasticsearch B.V. under one
 * or more contributor license agreements. Licensed under the Elastic License;
 * you may not use this file except in compliance with the Elastic License.
 */

import { get } from 'lodash';
import { uiCapabilities } from 'ui/capabilities';
import { getDefaultWorkpad } from './defaults';

export const getInitialState = path => {
  const state = {
    app: {}, // Kibana stuff in here
    assets: {}, // assets end up here
    transient: {
<<<<<<< HEAD
      canUserWrite: uiCapabilities.canvas.save,
=======
      isFirstLoad: true,
      canUserWrite: true,
      elementStats: {
        total: 0,
        ready: 0,
        pending: 0,
        error: 0,
      },
>>>>>>> 09218a42
      fullscreen: false,
      selectedElement: null,
      resolvedArgs: {},
      refresh: {
        interval: 0,
      },
      // values in resolvedArgs should live under a unique index so they can be looked up.
      // The ID of the element is a great example.
      // In there will live an object with a status (string), value (any), and error (Error) property.
      // If the state is 'error', the error property will be the error object, the value will not change
      // See the resolved_args reducer for more information.
    },
    persistent: {
      schemaVersion: 2,
      workpad: getDefaultWorkpad(),
    },
  };

  if (!path) {
    return state;
  }

  return get(state, path);
};<|MERGE_RESOLUTION|>--- conflicted
+++ resolved
@@ -13,18 +13,13 @@
     app: {}, // Kibana stuff in here
     assets: {}, // assets end up here
     transient: {
-<<<<<<< HEAD
       canUserWrite: uiCapabilities.canvas.save,
-=======
-      isFirstLoad: true,
-      canUserWrite: true,
       elementStats: {
         total: 0,
         ready: 0,
         pending: 0,
         error: 0,
       },
->>>>>>> 09218a42
       fullscreen: false,
       selectedElement: null,
       resolvedArgs: {},
