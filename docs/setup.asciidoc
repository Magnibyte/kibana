--- conflicted
+++ resolved
@@ -81,21 +81,11 @@
 . Select the index field that contains the timestamp that you want to use to perform time-based comparisons. Kibana
 reads the index mapping to list all of the fields that contain a timestamp. If your index doesn't have time-based data,
 disable the *Index contains time-based events* option.
-<<<<<<< HEAD
-WARNING: Time-based index patterns are *deprecated* in this release of Kibana. Support for time-based index patterns will 
-be removed entirely in the next major Kibana release. Elasticsearch 2.0 includes sophisticated date parsing APIs that 
-Kibana uses to determine date information, removing the need to specify dates in the index pattern name.
-. If new indices are generated periodically and have a timestamp appended to the name, select the *Use event times to
-create index names* option and select the *Index pattern interval*. This improves search performance by enabling Kibana
-to search only those indices that could contain data in the time range you specify. This is primarily applicable if you
-are using Logstash to feed data into Elasticsearch.
-=======
 +
 WARNING: Using event times to create index names is *deprecated* in this release of Kibana. Support for this functionality 
 will be removed entirely in the next major Kibana release. Elasticsearch 2.1 includes sophisticated date parsing APIs that 
 Kibana uses to determine date information, removing the need to specify dates in the index pattern name.
 +
->>>>>>> 6e0db697
 . Click *Create* to add the index pattern. This first pattern is automatically configured as the default.
 When you have more than one index pattern, you can designate which one to use as the default from *Settings > Indices*.
 
