// Jest Snapshot v1, https://goo.gl/fbAQLP

exports[`SpacesGridPage renders as expected 1`] = `
<div
  className="spcGridPage euiPage--restrictWidth-default"
>
  <EuiPageContent
    horizontalPosition="center"
    panelPaddingSize="l"
  >
    <React.Fragment>
      <EuiFlexGroup
        alignItems="stretch"
        component="div"
        direction="row"
        gutterSize="l"
        justifyContent="spaceBetween"
        responsive={true}
        wrap={false}
      >
        <EuiFlexItem
          component="div"
          grow={false}
        >
          <EuiTitle
            size="m"
            textTransform="none"
          >
            <h1>
              <FormattedMessage
                defaultMessage="Spaces"
                id="xpack.spaces.management.spacesGridPage.spacesTitle"
                values={Object {}}
              />
            </h1>
          </EuiTitle>
          <EuiText
            color="subdued"
            grow={true}
            size="m"
          >
            <p>
              Organize your dashboards and other saved objects into meaningful categories.
            </p>
          </EuiText>
        </EuiFlexItem>
        <EuiFlexItem
          component="div"
          grow={false}
        >
          <EuiButton
            color="primary"
            fill={true}
            iconSide="left"
            onClick={[Function]}
            type="button"
          >
            <FormattedMessage
              defaultMessage="Create a space"
              id="xpack.spaces.management.spacesGridPage.createSpaceButtonLabel"
              values={Object {}}
            />
          </EuiButton>
        </EuiFlexItem>
      </EuiFlexGroup>
      <EuiSpacer
        size="l"
      />
      <EuiInMemoryTable
        columns={
          Array [
            Object {
              "field": "name",
              "name": "",
              "render": [Function],
              "sortable": true,
              "width": "50px",
            },
            Object {
              "field": "name",
              "name": "Space",
              "render": [Function],
              "sortable": true,
            },
            Object {
              "field": "id",
              "name": "Identifier",
              "sortable": true,
            },
            Object {
              "field": "description",
              "name": "Description",
              "sortable": true,
            },
            Object {
              "actions": Array [
                Object {
                  "render": [Function],
                },
                Object {
                  "available": [Function],
                  "render": [Function],
                },
              ],
              "name": "Actions",
            },
          ]
        }
        hasActions={true}
        itemId="id"
        items={Array []}
        loading={true}
        message={
          <FormattedMessage
            defaultMessage="loading…"
            id="xpack.spaces.management.spacesGridPage.loadingTitle"
            values={Object {}}
          />
        }
        pagination={true}
        responsive={true}
        search={
          Object {
            "box": Object {
              "placeholder": "Search",
            },
          }
<<<<<<< HEAD
          sorting={false}
        />
      </React.Fragment>
    </EuiPageContent>
    <Component />
  </EuiPageBody>
</EuiPage>
=======
        }
        sorting={false}
      />
    </React.Fragment>
  </EuiPageContent>
  <Component
    userProfile={
      UserProfileClass {
        "capabilities": Object {
          "manageSpaces": true,
        },
      }
    }
  />
</div>
>>>>>>> a5fdc8e1
`;

exports[`SpacesGridPage renders the list of spaces 1`] = `
Array [
  <Component
    announceSpaceName={true}
    size="s"
    space={
      Object {
        "_reserved": true,
        "disabledFeatures": Array [],
        "id": "default",
        "name": "Default",
      }
    }
  >
    <EuiAvatar
      color="#461A0A"
      data-test-subj="space-avatar-default"
      initials="D"
      initialsLength={2}
      name="Default"
      size="s"
      type="space"
    >
      <div
        aria-label="Default"
        className="euiAvatar euiAvatar--s euiAvatar--space"
        data-test-subj="space-avatar-default"
        style={
          Object {
            "backgroundColor": "#461A0A",
            "backgroundImage": "none",
            "color": "#FFFFFF",
          }
        }
        title="Default"
      >
        <span
          aria-hidden="true"
        >
          D
        </span>
      </div>
    </EuiAvatar>
  </Component>,
  <Component
    announceSpaceName={true}
    size="s"
    space={
      Object {
        "disabledFeatures": Array [],
        "id": "custom-1",
        "name": "Custom 1",
      }
    }
  >
    <EuiAvatar
      color="#BFA180"
      data-test-subj="space-avatar-custom-1"
      initials="C1"
      initialsLength={2}
      name="Custom 1"
      size="s"
      type="space"
    >
      <div
        aria-label="Custom 1"
        className="euiAvatar euiAvatar--s euiAvatar--space"
        data-test-subj="space-avatar-custom-1"
        style={
          Object {
            "backgroundColor": "#BFA180",
            "backgroundImage": "none",
            "color": "#000000",
          }
        }
        title="Custom 1"
      >
        <span
          aria-hidden="true"
        >
          C1
        </span>
      </div>
    </EuiAvatar>
  </Component>,
  <Component
    announceSpaceName={true}
    size="s"
    space={
      Object {
        "color": "#ABCDEF",
        "description": "my description here",
        "disabledFeatures": Array [],
        "id": "custom-2",
        "initials": "LG",
        "name": "Custom 2",
      }
    }
  >
    <EuiAvatar
      color="#ABCDEF"
      data-test-subj="space-avatar-custom-2"
      initials="LG"
      initialsLength={2}
      name="Custom 2"
      size="s"
      type="space"
    >
      <div
        aria-label="Custom 2"
        className="euiAvatar euiAvatar--s euiAvatar--space"
        data-test-subj="space-avatar-custom-2"
        style={
          Object {
            "backgroundColor": "#ABCDEF",
            "backgroundImage": "none",
            "color": "#000000",
          }
        }
        title="Custom 2"
      >
        <span
          aria-hidden="true"
        >
          LG
        </span>
      </div>
    </EuiAvatar>
  </Component>,
]
`;<|MERGE_RESOLUTION|>--- conflicted
+++ resolved
@@ -125,15 +125,6 @@
               "placeholder": "Search",
             },
           }
-<<<<<<< HEAD
-          sorting={false}
-        />
-      </React.Fragment>
-    </EuiPageContent>
-    <Component />
-  </EuiPageBody>
-</EuiPage>
-=======
         }
         sorting={false}
       />
@@ -149,7 +140,6 @@
     }
   />
 </div>
->>>>>>> a5fdc8e1
 `;
 
 exports[`SpacesGridPage renders the list of spaces 1`] = `
