--- conflicted
+++ resolved
@@ -5,16 +5,10 @@
  */
 
 import { EuiButton, EuiFlexGroup, EuiFlexItem } from '@elastic/eui';
-<<<<<<< HEAD
-import { InjectedIntl, injectI18n } from '@kbn/i18n/react';
-import React from 'react';
-import { RouteComponentProps } from 'react-router-dom';
+import { injectI18n, InjectedIntl } from '@kbn/i18n/react';
+import React, { useContext } from 'react';
+
 import { injectUICapabilities, UICapabilities } from 'ui/capabilities/react';
-=======
-import { injectI18n } from '@kbn/i18n/react';
-import React, { useContext } from 'react';
->>>>>>> b9f81edf
-
 import { SnapshotPageContent } from './page_content';
 import { SnapshotToolbar } from './toolbar';
 
@@ -33,228 +27,114 @@
 import { WithWaffleTimeUrlState } from '../../../containers/waffle/with_waffle_time';
 import { WithKibanaChrome } from '../../../containers/with_kibana_chrome';
 
-<<<<<<< HEAD
-interface SnapshotPageProps extends RouteComponentProps {
+interface SnapshotPageProps {
   intl: InjectedIntl;
   uiCapabilities: UICapabilities;
 }
 
 export const SnapshotPage = injectUICapabilities(
-  injectI18n(
-    class extends React.Component<SnapshotPageProps, {}> {
-      public static displayName = 'SnapshotPage';
+  injectI18n((props: SnapshotPageProps) => {
+    const { intl, uiCapabilities } = props;
+    const { show } = useContext(SourceConfigurationFlyoutState.Context);
+    const {
+      derivedIndexPattern,
+      hasFailedLoadingSource,
+      isLoading,
+      loadSourceFailureMessage,
+      loadSource,
+      metricIndicesExist,
+    } = useContext(Source.Context);
 
-      public render() {
-        const { intl, uiCapabilities } = this.props;
-
-        return (
-          <ColumnarPage>
-            <DocumentTitle
-              title={(previousTitle: string) =>
-                intl.formatMessage(
-                  {
-                    id: 'xpack.infra.infrastructureSnapshotPage.documentTitle',
-                    defaultMessage: '{previousTitle} | Snapshot',
-                  },
-                  {
-                    previousTitle,
-                  }
-                )
+    return (
+      <ColumnarPage>
+        <DocumentTitle
+          title={(previousTitle: string) =>
+            intl.formatMessage(
+              {
+                id: 'xpack.infra.infrastructureSnapshotPage.documentTitle',
+                defaultMessage: '{previousTitle} | Snapshot',
+              },
+              {
+                previousTitle,
               }
-            />
-            <Header
-              breadcrumbs={[
-                {
-                  href: '#/',
-                  text: intl.formatMessage({
-                    id: 'xpack.infra.header.infrastructureTitle',
-                    defaultMessage: 'Infrastructure',
-                  }),
-                },
-              ]}
-            />
-            <SourceConfigurationFlyout
-              shouldAllowEdit={uiCapabilities.infrastructure.configureSource as boolean}
-            />
-            <WithSource>
-              {({
-                derivedIndexPattern,
-                hasFailed,
-                isLoading,
-                lastFailureMessage,
-                load,
-                metricIndicesExist,
-              }) =>
-                isLoading ? (
-                  <SourceLoadingPage />
-                ) : metricIndicesExist ? (
-                  <>
-                    <WithWaffleTimeUrlState />
-                    <WithWaffleFilterUrlState indexPattern={derivedIndexPattern} />
-                    <WithWaffleOptionsUrlState />
-                    <SnapshotToolbar />
-                    <SnapshotPageContent />
-                  </>
-                ) : hasFailed ? (
-                  <SourceErrorPage errorMessage={lastFailureMessage || ''} retry={load} />
-                ) : (
-                  <WithKibanaChrome>
-                    {({ basePath }) => (
-                      <NoIndices
-                        title={intl.formatMessage({
-                          id: 'xpack.infra.homePage.noMetricsIndicesTitle',
-                          defaultMessage: "Looks like you don't have any metrics indices.",
+            )
+          }
+        />
+        <Header
+          breadcrumbs={[
+            {
+              href: '#/',
+              text: intl.formatMessage({
+                id: 'xpack.infra.header.infrastructureTitle',
+                defaultMessage: 'Infrastructure',
+              }),
+            },
+          ]}
+        />
+        <SourceConfigurationFlyout
+          shouldAllowEdit={uiCapabilities.infrastructure.configureSource as boolean}
+        />
+        {isLoading ? (
+          <SourceLoadingPage />
+        ) : metricIndicesExist ? (
+          <>
+            <WithWaffleTimeUrlState />
+            <WithWaffleFilterUrlState indexPattern={derivedIndexPattern} />
+            <WithWaffleOptionsUrlState />
+            <SnapshotToolbar />
+            <SnapshotPageContent />
+          </>
+        ) : hasFailedLoadingSource ? (
+          <SourceErrorPage errorMessage={loadSourceFailureMessage || ''} retry={loadSource} />
+        ) : (
+          <WithKibanaChrome>
+            {({ basePath }) => (
+              <NoIndices
+                title={intl.formatMessage({
+                  id: 'xpack.infra.homePage.noMetricsIndicesTitle',
+                  defaultMessage: "Looks like you don't have any metrics indices.",
+                })}
+                message={intl.formatMessage({
+                  id: 'xpack.infra.homePage.noMetricsIndicesDescription',
+                  defaultMessage: "Let's add some!",
+                })}
+                actions={
+                  <EuiFlexGroup>
+                    <EuiFlexItem>
+                      <EuiButton
+                        href={`${basePath}/app/kibana#/home/tutorial_directory/metrics`}
+                        color="primary"
+                        fill
+                        data-test-subj="infrastructureViewSetupInstructionsButton"
+                      >
+                        {intl.formatMessage({
+                          id: 'xpack.infra.homePage.noMetricsIndicesInstructionsActionLabel',
+                          defaultMessage: 'View setup instructions',
                         })}
-                        message={intl.formatMessage({
-                          id: 'xpack.infra.homePage.noMetricsIndicesDescription',
-                          defaultMessage: "Let's add some!",
-                        })}
-                        actions={
-                          <EuiFlexGroup>
-                            <EuiFlexItem>
-                              <EuiButton
-                                href={`${basePath}/app/kibana#/home/tutorial_directory/metrics`}
-                                color="primary"
-                                fill
-                                data-test-subj="infrastructureViewSetupInstructionsButton"
-                              >
-                                {intl.formatMessage({
-                                  id:
-                                    'xpack.infra.homePage.noMetricsIndicesInstructionsActionLabel',
-                                  defaultMessage: 'View setup instructions',
-                                })}
-                              </EuiButton>
-                            </EuiFlexItem>
-                            {uiCapabilities.infrastructure.configureSource ? (
-                              <EuiFlexItem>
-                                <WithSourceConfigurationFlyoutState>
-                                  {({ enable }) => (
-                                    <EuiButton
-                                      color="primary"
-                                      onClick={enable}
-                                      data-test-subj="infrastructureChangeSourceConfigurationButton"
-                                    >
-                                      {intl.formatMessage({
-                                        id: 'xpack.infra.configureSourceActionLabel',
-                                        defaultMessage: 'Change source configuration',
-                                      })}
-                                    </EuiButton>
-                                  )}
-                                </WithSourceConfigurationFlyoutState>
-                              </EuiFlexItem>
-                            ) : null}
-                          </EuiFlexGroup>
-                        }
-                        data-test-subj="noMetricsIndicesPrompt"
-                      />
-                    )}
-                  </WithKibanaChrome>
-                )
-              }
-            </WithSource>
-          </ColumnarPage>
-        );
-      }
-    }
-  )
-);
-=======
-export const SnapshotPage = injectI18n(({ intl }) => {
-  const { show } = useContext(SourceConfigurationFlyoutState.Context);
-  const {
-    derivedIndexPattern,
-    hasFailedLoadingSource,
-    isLoading,
-    loadSourceFailureMessage,
-    loadSource,
-    metricIndicesExist,
-  } = useContext(Source.Context);
-
-  return (
-    <ColumnarPage>
-      <DocumentTitle
-        title={(previousTitle: string) =>
-          intl.formatMessage(
-            {
-              id: 'xpack.infra.infrastructureSnapshotPage.documentTitle',
-              defaultMessage: '{previousTitle} | Snapshot',
-            },
-            {
-              previousTitle,
-            }
-          )
-        }
-      />
-      <Header
-        breadcrumbs={[
-          {
-            href: '#/',
-            text: intl.formatMessage({
-              id: 'xpack.infra.header.infrastructureTitle',
-              defaultMessage: 'Infrastructure',
-            }),
-          },
-        ]}
-      />
-      <SourceConfigurationFlyout />
-      {isLoading ? (
-        <SourceLoadingPage />
-      ) : metricIndicesExist ? (
-        <>
-          <WithWaffleTimeUrlState />
-          <WithWaffleFilterUrlState indexPattern={derivedIndexPattern} />
-          <WithWaffleOptionsUrlState />
-          <SnapshotToolbar />
-          <SnapshotPageContent />
-        </>
-      ) : hasFailedLoadingSource ? (
-        <SourceErrorPage errorMessage={loadSourceFailureMessage || ''} retry={loadSource} />
-      ) : (
-        <WithKibanaChrome>
-          {({ basePath }) => (
-            <NoIndices
-              title={intl.formatMessage({
-                id: 'xpack.infra.homePage.noMetricsIndicesTitle',
-                defaultMessage: "Looks like you don't have any metrics indices.",
-              })}
-              message={intl.formatMessage({
-                id: 'xpack.infra.homePage.noMetricsIndicesDescription',
-                defaultMessage: "Let's add some!",
-              })}
-              actions={
-                <EuiFlexGroup>
-                  <EuiFlexItem>
-                    <EuiButton
-                      href={`${basePath}/app/kibana#/home/tutorial_directory/metrics`}
-                      color="primary"
-                      fill
-                    >
-                      {intl.formatMessage({
-                        id: 'xpack.infra.homePage.noMetricsIndicesInstructionsActionLabel',
-                        defaultMessage: 'View setup instructions',
-                      })}
-                    </EuiButton>
-                  </EuiFlexItem>
-                  <EuiFlexItem>
-                    <EuiButton
-                      data-test-subj="configureSourceButton"
-                      color="primary"
-                      onClick={show}
-                    >
-                      {intl.formatMessage({
-                        id: 'xpack.infra.configureSourceActionLabel',
-                        defaultMessage: 'Change source configuration',
-                      })}
-                    </EuiButton>
-                  </EuiFlexItem>
-                </EuiFlexGroup>
-              }
-              data-test-subj="noMetricsIndicesPrompt"
-            />
-          )}
-        </WithKibanaChrome>
-      )}
-    </ColumnarPage>
-  );
-});
->>>>>>> b9f81edf
+                      </EuiButton>
+                    </EuiFlexItem>
+                    {uiCapabilities.infrastructure.configureSource ? (
+                      <EuiFlexItem>
+                        <EuiButton
+                          data-test-subj="configureSourceButton"
+                          color="primary"
+                          onClick={show}
+                        >
+                          {intl.formatMessage({
+                            id: 'xpack.infra.configureSourceActionLabel',
+                            defaultMessage: 'Change source configuration',
+                          })}
+                        </EuiButton>
+                      </EuiFlexItem>
+                    ) : null}
+                  </EuiFlexGroup>
+                }
+                data-test-subj="noMetricsIndicesPrompt"
+              />
+            )}
+          </WithKibanaChrome>
+        )}
+      </ColumnarPage>
+    );
+  })
+);