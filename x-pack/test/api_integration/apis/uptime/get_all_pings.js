/*
 * Copyright Elasticsearch B.V. and/or licensed to Elasticsearch B.V. under one
 * or more contributor license agreements. Licensed under the Elastic License;
 * you may not use this file except in compliance with the Elastic License.
 */

import moment from 'moment';
<<<<<<< HEAD
import expect from 'expect.js';
import { PINGS_DATE_RANGE_START, PINGS_DATE_RANGE_END } from './constants';
=======
import expect from '@kbn/expect';
>>>>>>> 65a5d528

export default function ({ getService }) {
  const supertest = getService('supertest');
  const esArchiver = getService('esArchiver');

  describe('get_all_pings', () => {
    const archive = 'uptime/pings';

    before(() => esArchiver.load(archive));
    after(() => esArchiver.unload(archive));

    it('should get all pings stored in index', async () => {
      const { body: apiResponse } = await supertest
        .get(`/api/uptime/pings?sort=desc&dateRangeStart=${PINGS_DATE_RANGE_START}&dateRangeEnd=${PINGS_DATE_RANGE_END}`)
        .expect(200);

      expect(apiResponse.total).to.be(2);
      expect(apiResponse.pings.length).to.be(2);
      expect(apiResponse.pings[0].monitor.id).to.be('http@https://www.github.com/');
    });

    it('should sort pings according to timestamp', async () => {
      const { body: apiResponse } = await supertest
        .get(
          `/api/uptime/pings?sort=asc&dateRangeStart=${PINGS_DATE_RANGE_START}&dateRangeEnd=${PINGS_DATE_RANGE_END}`
        )
        .expect(200);

      expect(apiResponse.total).to.be(2);
      expect(apiResponse.pings.length).to.be(2);
      expect(apiResponse.pings[0].timestamp).to.be('2018-10-30T14:49:23.889Z');
      expect(apiResponse.pings[1].timestamp).to.be('2018-10-30T18:51:56.792Z');
    });

    it('should return results of n length', async () => {
      const { body: apiResponse } = await supertest
        .get(
          `/api/uptime/pings?sort=desc&size=1&dateRangeStart=${PINGS_DATE_RANGE_START}&dateRangeEnd=${PINGS_DATE_RANGE_END}`
        )
        .expect(200);

      expect(apiResponse.total).to.be(2);
      expect(apiResponse.pings.length).to.be(1);
      expect(apiResponse.pings[0].monitor.id).to.be('http@https://www.github.com/');
    });

    it('should miss pings outside of date range', async () => {
      const dateRangeStart = moment('2002-01-01').valueOf();
      const dateRangeEnd = moment('2002-01-02').valueOf();
      const { body: apiResponse } = await supertest
        .get(`/api/uptime/pings?dateRangeStart=${dateRangeStart}&dateRangeEnd=${dateRangeEnd}`)
        .expect(200);

      expect(apiResponse.total).to.be(0);
      expect(apiResponse.pings.length).to.be(0);
    });
  });
}<|MERGE_RESOLUTION|>--- conflicted
+++ resolved
@@ -5,12 +5,8 @@
  */
 
 import moment from 'moment';
-<<<<<<< HEAD
-import expect from 'expect.js';
+import expect from '@kbn/expect';
 import { PINGS_DATE_RANGE_START, PINGS_DATE_RANGE_END } from './constants';
-=======
-import expect from '@kbn/expect';
->>>>>>> 65a5d528
 
 export default function ({ getService }) {
   const supertest = getService('supertest');
