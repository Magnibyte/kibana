// Jest Snapshot v1, https://goo.gl/fbAQLP

exports[`<SpaceAwarePrivilegeForm> hides the space table if there are no existing space privileges 1`] = `
<InjectIntl(PrivilegeSpaceTableUI)
  availablePrivileges={
    Array [
      "all",
      "read",
    ]
  }
  onChange={[Function]}
  role={
    Object {
      "elasticsearch": Object {
        "cluster": Array [
          "manage",
        ],
        "indices": Array [],
        "run_as": Array [],
      },
      "kibana": Object {
        "global": Array [],
        "space": Object {},
      },
      "name": "",
    }
  }
  spacePrivileges={Object {}}
  spaces={
    Array [
      Object {
        "_reserved": true,
        "id": "default",
        "name": "Default Space",
      },
      Object {
        "id": "marketing",
        "name": "Marketing",
      },
    ]
  }
>
  <PrivilegeSpaceTableUI
    availablePrivileges={
      Array [
        "all",
        "read",
      ]
    }
    intl={
      Object {
        "defaultFormats": Object {},
        "defaultLocale": "en",
        "formatDate": [Function],
        "formatHTMLMessage": [Function],
        "formatMessage": [Function],
        "formatNumber": [Function],
        "formatPlural": [Function],
        "formatRelative": [Function],
        "formatTime": [Function],
        "formats": Object {
          "date": Object {
            "full": Object {
              "day": "numeric",
              "month": "long",
              "weekday": "long",
              "year": "numeric",
            },
            "long": Object {
              "day": "numeric",
              "month": "long",
              "year": "numeric",
            },
            "medium": Object {
              "day": "numeric",
              "month": "short",
              "year": "numeric",
            },
            "short": Object {
              "day": "numeric",
              "month": "numeric",
              "year": "2-digit",
            },
          },
          "number": Object {
            "currency": Object {
              "style": "currency",
            },
            "percent": Object {
              "style": "percent",
            },
          },
          "relative": Object {
            "days": Object {
              "units": "day",
            },
            "hours": Object {
              "units": "hour",
            },
            "minutes": Object {
              "units": "minute",
            },
            "months": Object {
              "units": "month",
            },
            "seconds": Object {
              "units": "second",
            },
            "years": Object {
              "units": "year",
            },
          },
          "time": Object {
            "full": Object {
              "hour": "numeric",
              "minute": "numeric",
              "second": "numeric",
              "timeZoneName": "short",
            },
            "long": Object {
              "hour": "numeric",
              "minute": "numeric",
              "second": "numeric",
              "timeZoneName": "short",
            },
            "medium": Object {
              "hour": "numeric",
              "minute": "numeric",
              "second": "numeric",
            },
            "short": Object {
              "hour": "numeric",
              "minute": "numeric",
            },
          },
        },
        "formatters": Object {
          "getDateTimeFormat": [Function],
          "getMessageFormat": [Function],
          "getNumberFormat": [Function],
          "getPluralFormat": [Function],
          "getRelativeFormat": [Function],
        },
        "locale": "en",
        "messages": Object {},
        "now": [Function],
        "onError": [Function],
        "textComponent": Symbol(react.fragment),
        "timeZone": null,
      }
    }
    onChange={[Function]}
    role={
      Object {
        "elasticsearch": Object {
          "cluster": Array [
            "manage",
          ],
          "indices": Array [],
          "run_as": Array [],
        },
        "kibana": Object {
          "global": Array [],
          "space": Object {},
        },
        "name": "",
      }
    }
    spacePrivileges={Object {}}
    spaces={
      Array [
        Object {
          "_reserved": true,
          "id": "default",
          "name": "Default Space",
        },
        Object {
          "id": "marketing",
          "name": "Marketing",
        },
      ]
    }
  />
</InjectIntl(PrivilegeSpaceTableUI)>
`;

exports[`<SpaceAwarePrivilegeForm> renders without crashing 1`] = `
<Fragment>
  <EuiDescribedFormGroup
    description={
      <p>
        <FormattedMessage
          defaultMessage="Specify the minimum actions users can perform in your spaces."
          id="xpack.security.management.editRoles.spaceAwarePrivilegeForm.minimumActionsUserCanPerformInYourSpacesDescription"
          values={Object {}}
        />
      </p>
    }
    fullWidth={false}
    gutterSize="l"
    title={
      <h3>
        <FormattedMessage
          defaultMessage="Minimum privileges for all spaces"
          id="xpack.security.management.editRoles.spaceAwarePrivilegeForm.minPrivilegesForAllSpacesTitle"
          values={Object {}}
        />
      </h3>
    }
    titleSize="xs"
  >
    <EuiFormRow
      describedByIds={Array []}
      fullWidth={false}
      hasEmptyLabelSpace={true}
      helpText="No access to spaces"
    >
      <PrivilegeSelector
        allowNone={true}
        availablePrivileges={
          Array [
            "all",
            "read",
          ]
        }
        data-test-subj="kibanaMinimumPrivilege"
        disabled={false}
        onChange={[Function]}
        value="none"
      />
    </EuiFormRow>
  </EuiDescribedFormGroup>
  <EuiSpacer
    size="l"
  />
  <EuiTitle
    size="xs"
    textTransform="none"
  >
    <h3>
      <FormattedMessage
        defaultMessage="Higher privileges for individual spaces"
        id="xpack.security.management.editRoles.spaceAwarePrivilegeForm.higherPrivilegesForIndividualSpacesTitle"
        values={Object {}}
      />
    </h3>
  </EuiTitle>
  <EuiSpacer
    size="s"
  />
  <EuiText
    color="subdued"
    grow={false}
    size="s"
  >
    <p>
      <FormattedMessage
        defaultMessage="Grant more privileges on a per space basis. For example, if the privileges are
              {read} for all spaces, you can set the privileges to {all}
              for an individual space."
        id="xpack.security.management.editRoles.spaceAwarePrivilegeForm.grantMorePrivilegesTitle"
        values={
          Object {
            "all": <strong>
              <FormattedMessage
                defaultMessage="all"
                id="xpack.security.management.editRoles.spaceAwarePrivilegeForm.allText"
                values={Object {}}
              />
            </strong>,
            "read": <strong>
              <FormattedMessage
                defaultMessage="read"
                id="xpack.security.management.editRoles.spaceAwarePrivilegeForm.readText"
                values={Object {}}
              />
            </strong>,
          }
        }
      />
    </p>
  </EuiText>
  <EuiSpacer
    size="s"
  />
  <InjectIntl(PrivilegeSpaceTableUI)
    availablePrivileges={
      Array [
        "all",
        "read",
      ]
    }
    onChange={[Function]}
    role={
      Object {
        "elasticsearch": Object {
          "cluster": Array [
            "manage",
          ],
          "indices": Array [],
          "run_as": Array [],
        },
        "kibana": Object {
          "global": Array [],
          "space": Object {},
        },
        "name": "",
      }
    }
    spacePrivileges={Object {}}
    spaces={
      Array [
        Object {
          "_reserved": true,
          "id": "default",
          "name": "Default Space",
        },
        Object {
          "id": "marketing",
          "name": "Marketing",
        },
      ]
    }
  />
  <EuiFlexGroup
    alignItems="baseline"
    component="div"
    direction="row"
    gutterSize="l"
    justifyContent="flexStart"
    responsive={true}
    wrap={false}
  >
    <EuiFlexItem
      component="div"
      grow={false}
    >
      <EuiButton
        color="primary"
        data-test-subj="addSpacePrivilegeButton"
        fill={false}
        iconSide="left"
        iconType="plusInCircle"
        onClick={[Function]}
        size="s"
        type="button"
      >
        <FormattedMessage
          defaultMessage="Add space privilege"
          id="xpack.security.management.editRoles.spaceAwarePrivilegeForm.addSpacePrivilegeTitle"
          values={Object {}}
        />
      </EuiButton>
    </EuiFlexItem>
    <EuiFlexItem
      component="div"
      grow={true}
    >
      <InjectIntl(ImpactedSpacesFlyoutUI)
        role={
          Object {
            "elasticsearch": Object {
              "cluster": Array [
                "manage",
              ],
              "indices": Array [],
              "run_as": Array [],
            },
            "kibana": Object {
              "global": Array [],
              "space": Object {},
            },
            "name": "",
          }
        }
        spaces={
          Array [
            Object {
              "_reserved": true,
              "id": "default",
              "name": "Default Space",
            },
            Object {
              "id": "marketing",
              "name": "Marketing",
            },
          ]
        }
<<<<<<< HEAD
      />
    </React.Fragment>
    <EuiFlexGroup
      alignItems="baseline"
      component="div"
      direction="row"
      gutterSize="l"
      justifyContent="flexStart"
      responsive={true}
      wrap={false}
    >
      <EuiFlexItem
        component="div"
        grow={false}
      >
        <EuiButton
          color="primary"
          data-test-subj="addSpacePrivilegeButton"
          fill={false}
          iconSide="left"
          iconType="plusInCircle"
          onClick={[Function]}
          size="s"
          type="button"
        >
          <FormattedMessage
            defaultMessage="Add space privilege"
            id="xpack.security.management.editRoles.spaceAwarePrivilegeForm.addSpacePrivilegeTitle"
            values={Object {}}
          />
        </EuiButton>
      </EuiFlexItem>
      <EuiFlexItem
        component="div"
        grow={true}
      >
        <InjectIntl(ImpactedSpacesFlyoutUI)
          role={
            Object {
              "elasticsearch": Object {
                "cluster": Array [
                  "manage",
                ],
                "indices": Array [],
                "run_as": Array [],
              },
              "kibana": Object {
                "global": Array [],
                "space": Object {},
              },
              "name": "",
            }
          }
          spaces={
            Array [
              Object {
                "_reserved": true,
                "id": "default",
                "name": "Default Space",
              },
              Object {
                "id": "marketing",
                "name": "Marketing",
              },
            ]
          }
        />
      </EuiFlexItem>
    </EuiFlexGroup>
  </React.Fragment>
</React.Fragment>
=======
        userProfile={
          Object {
            "hasCapability": [Function],
          }
        }
      />
    </EuiFlexItem>
  </EuiFlexGroup>
</Fragment>
>>>>>>> df43e203
`;

exports[`<SpaceAwarePrivilegeForm> with user profile disabling "manageSpaces" renders a warning message instead of the privilege form 1`] = `
<EuiCallOut
  color="danger"
  iconType="alert"
  size="m"
  title={
    <p>
      <FormattedMessage
        defaultMessage="Insufficient Privileges"
        id="xpack.security.management.editRoles.spaceAwarePrivilegeForm.insufficientPrivilegesDescription"
        values={Object {}}
      />
    </p>
  }
>
  <p>
    <FormattedMessage
      defaultMessage="You are not authorized to view all available spaces."
      id="xpack.security.management.editRoles.spaceAwarePrivilegeForm.howToViewAllAvailableSpacesDescription"
      values={Object {}}
    />
  </p>
  <p>
    <FormattedMessage
      defaultMessage="Please ensure your account has all privileges granted by the
              {kibanaUser} role, and try again."
      id="xpack.security.management.editRoles.spaceAwarePrivilegeForm.ensureAccountHasAllPrivilegesGrantedDescription"
      values={
        Object {
          "kibanaUser": <strong>
            <FormattedMessage
              defaultMessage="kibana_user"
              id="xpack.security.management.editRoles.spaceAwarePrivilegeForm.kibanaUserTitle"
              values={Object {}}
            />
          </strong>,
        }
      }
    />
  </p>
</EuiCallOut>
`;<|MERGE_RESOLUTION|>--- conflicted
+++ resolved
@@ -386,89 +386,10 @@
             },
           ]
         }
-<<<<<<< HEAD
-      />
-    </React.Fragment>
-    <EuiFlexGroup
-      alignItems="baseline"
-      component="div"
-      direction="row"
-      gutterSize="l"
-      justifyContent="flexStart"
-      responsive={true}
-      wrap={false}
-    >
-      <EuiFlexItem
-        component="div"
-        grow={false}
-      >
-        <EuiButton
-          color="primary"
-          data-test-subj="addSpacePrivilegeButton"
-          fill={false}
-          iconSide="left"
-          iconType="plusInCircle"
-          onClick={[Function]}
-          size="s"
-          type="button"
-        >
-          <FormattedMessage
-            defaultMessage="Add space privilege"
-            id="xpack.security.management.editRoles.spaceAwarePrivilegeForm.addSpacePrivilegeTitle"
-            values={Object {}}
-          />
-        </EuiButton>
-      </EuiFlexItem>
-      <EuiFlexItem
-        component="div"
-        grow={true}
-      >
-        <InjectIntl(ImpactedSpacesFlyoutUI)
-          role={
-            Object {
-              "elasticsearch": Object {
-                "cluster": Array [
-                  "manage",
-                ],
-                "indices": Array [],
-                "run_as": Array [],
-              },
-              "kibana": Object {
-                "global": Array [],
-                "space": Object {},
-              },
-              "name": "",
-            }
-          }
-          spaces={
-            Array [
-              Object {
-                "_reserved": true,
-                "id": "default",
-                "name": "Default Space",
-              },
-              Object {
-                "id": "marketing",
-                "name": "Marketing",
-              },
-            ]
-          }
-        />
-      </EuiFlexItem>
-    </EuiFlexGroup>
-  </React.Fragment>
-</React.Fragment>
-=======
-        userProfile={
-          Object {
-            "hasCapability": [Function],
-          }
-        }
       />
     </EuiFlexItem>
   </EuiFlexGroup>
 </Fragment>
->>>>>>> df43e203
 `;
 
 exports[`<SpaceAwarePrivilegeForm> with user profile disabling "manageSpaces" renders a warning message instead of the privilege form 1`] = `
