--- conflicted
+++ resolved
@@ -181,58 +181,42 @@
 
     render() {
       return (
-<<<<<<< HEAD
-        <EuiPage>
-          <EuiPageBody>
-            <EuiPageContent>
-              <EuiTitle size="l">
-                <h1>
-                  <FormattedMessage
-                    id="xpack.crossClusterReplication.autoFollowPatternList.crossClusterReplicationTitle"
-                    defaultMessage="Cross Cluster Replication"
-                  />
-                </h1>
-              </EuiTitle>
-
-              <EuiSpacer size="s" />
-
-              <EuiTabs>
-                {this.tabs.map(tab => (
-                  <EuiTab
-                    onClick={() => this.onSectionChange(tab.id)}
-                    isSelected={tab.id === this.state.activeSection}
-                    key={tab.id}
-                  >
-                    {tab.name}
-                  </EuiTab>
-                ))}
-              </EuiTabs>
-
-              <EuiSpacer size="m" />
-
-              {this.getHeaderSection()}
-              {this.getUnauthorizedSection()}
-
-              <Switch>
-                <Route exact path={`${BASE_PATH}/follower_indices`} component={FollowerIndicesList} />
-                <Route exact path={`${BASE_PATH}/auto_follow_patterns`} component={AutoFollowPatternList} />
-              </Switch>
-            </EuiPageContent>
-          </EuiPageBody>
-        </EuiPage>
-=======
         <EuiPageBody>
-          <EuiPageContent
-            horizontalPosition="center"
-          >
+          <EuiPageContent>
+            <EuiTitle size="l">
+              <h1>
+                <FormattedMessage
+                  id="xpack.crossClusterReplication.autoFollowPatternList.crossClusterReplicationTitle"
+                  defaultMessage="Cross Cluster Replication"
+                />
+              </h1>
+            </EuiTitle>
+
+            <EuiSpacer size="s" />
+
+            <EuiTabs>
+              {this.tabs.map(tab => (
+                <EuiTab
+                  onClick={() => this.onSectionChange(tab.id)}
+                  isSelected={tab.id === this.state.activeSection}
+                  key={tab.id}
+                >
+                  {tab.name}
+                </EuiTab>
+              ))}
+            </EuiTabs>
+
+            <EuiSpacer size="m" />
+
             {this.getHeaderSection()}
             {this.getUnauthorizedSection()}
+
             <Switch>
+              <Route exact path={`${BASE_PATH}/follower_indices`} component={FollowerIndicesList} />
               <Route exact path={`${BASE_PATH}/auto_follow_patterns`} component={AutoFollowPatternList} />
             </Switch>
           </EuiPageContent>
         </EuiPageBody>
->>>>>>> a00d487a
       );
     }
   }
