--- conflicted
+++ resolved
@@ -318,13 +318,10 @@
     "unstated": "^2.1.1",
     "uuid": "3.0.1",
     "venn.js": "0.2.9",
-<<<<<<< HEAD
     "vscode-jsonrpc": "^3.6.2",
     "vscode-languageserver": "^4.2.1",
     "vscode-languageserver-types": "^3.10.0",
-=======
     "xml2js": "^0.4.19",
->>>>>>> ab7edf5d
     "xregexp": "3.2.0"
   },
   "engines": {
