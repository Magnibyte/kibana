/*
 * Copyright Elasticsearch B.V. and/or licensed to Elasticsearch B.V. under one
 * or more contributor license agreements. Licensed under the Elastic License;
 * you may not use this file except in compliance with the Elastic License.
 */

import { AUTHENTICATION } from '../../common/lib/authentication';
import { SPACES } from '../../common/lib/spaces';
import { TestInvoker } from '../../common/lib/types';
import { findTestSuiteFactory } from '../../common/suites/find';

// tslint:disable:no-default-export
export default function({ getService }: TestInvoker) {
  const supertest = getService('supertestWithoutAuth');
  const esArchiver = getService('esArchiver');

  describe('find', () => {
    const {
      createExpectEmpty,
      createExpectRbacForbidden,
      createExpectVisualizationResults,
      expectNotSpaceAwareResults,
      expectTypeRequired,
      findTest,
    } = findTestSuiteFactory(esArchiver, supertest);

    [
      {
        spaceId: SPACES.DEFAULT.spaceId,
        users: {
          noAccess: AUTHENTICATION.NOT_A_KIBANA_USER,
          superuser: AUTHENTICATION.SUPERUSER,
          legacyAll: AUTHENTICATION.KIBANA_LEGACY_USER,
          allGlobally: AUTHENTICATION.KIBANA_RBAC_USER,
          readGlobally: AUTHENTICATION.KIBANA_RBAC_DASHBOARD_ONLY_USER,
          dualAll: AUTHENTICATION.KIBANA_DUAL_PRIVILEGES_USER,
          dualRead: AUTHENTICATION.KIBANA_DUAL_PRIVILEGES_DASHBOARD_ONLY_USER,
          allAtSpace: AUTHENTICATION.KIBANA_RBAC_DEFAULT_SPACE_ALL_USER,
          readAtSpace: AUTHENTICATION.KIBANA_RBAC_DEFAULT_SPACE_READ_USER,
          allAtOtherSpace: AUTHENTICATION.KIBANA_RBAC_SPACE_1_ALL_USER,
        },
      },
      {
        spaceId: SPACES.SPACE_1.spaceId,
        users: {
          noAccess: AUTHENTICATION.NOT_A_KIBANA_USER,
          superuser: AUTHENTICATION.SUPERUSER,
          legacyAll: AUTHENTICATION.KIBANA_LEGACY_USER,
          allGlobally: AUTHENTICATION.KIBANA_RBAC_USER,
          readGlobally: AUTHENTICATION.KIBANA_RBAC_DASHBOARD_ONLY_USER,
          dualAll: AUTHENTICATION.KIBANA_DUAL_PRIVILEGES_USER,
          dualRead: AUTHENTICATION.KIBANA_DUAL_PRIVILEGES_DASHBOARD_ONLY_USER,
          allAtSpace: AUTHENTICATION.KIBANA_RBAC_SPACE_1_ALL_USER,
          readAtSpace: AUTHENTICATION.KIBANA_RBAC_SPACE_1_READ_USER,
          allAtOtherSpace: AUTHENTICATION.KIBANA_RBAC_DEFAULT_SPACE_ALL_USER,
        },
      },
    ].forEach(scenario => {
      findTest(`user with no access within the ${scenario.spaceId} space`, {
        user: scenario.users.noAccess,
        spaceId: scenario.spaceId,
        tests: {
          spaceAwareType: {
            description: 'forbidden login and find visualization message',
            statusCode: 403,
            response: createExpectRbacForbidden('visualization'),
          },
          notSpaceAwareType: {
            description: 'forbidden login and find globaltype message',
            statusCode: 403,
            response: createExpectRbacForbidden('globaltype'),
          },
          unknownType: {
            description: 'forbidden find wigwags message',
            statusCode: 403,
            response: createExpectRbacForbidden('wigwags'),
          },
          pageBeyondTotal: {
            description: 'forbidden login and find visualization message',
            statusCode: 403,
            response: createExpectRbacForbidden('visualization'),
          },
          unknownSearchField: {
            description: 'forbidden login and find url message',
            statusCode: 403,
            response: createExpectRbacForbidden('url'),
          },
          noType: {
            description: 'bad request, type is required',
            statusCode: 400,
            response: expectTypeRequired,
          },
        },
      });

      findTest(`superuser within the ${scenario.spaceId} space`, {
        user: scenario.users.superuser,
        spaceId: scenario.spaceId,
        tests: {
          spaceAwareType: {
            description: 'only the visualization',
            statusCode: 200,
            response: createExpectVisualizationResults(scenario.spaceId),
          },
          notSpaceAwareType: {
            description: 'only the globaltype',
            statusCode: 200,
            response: expectNotSpaceAwareResults,
          },
          unknownType: {
            description: 'empty result',
            statusCode: 200,
            response: createExpectEmpty(1, 20, 0),
          },
          pageBeyondTotal: {
            description: 'empty result',
            statusCode: 200,
            response: createExpectEmpty(100, 100, 1),
          },
          unknownSearchField: {
            description: 'empty result',
            statusCode: 200,
            response: createExpectEmpty(1, 20, 0),
          },
          noType: {
            description: 'bad request, type is required',
            statusCode: 400,
            response: expectTypeRequired,
          },
        },
      });

      findTest(`legacy user within the ${scenario.spaceId} space`, {
        user: scenario.users.legacyAll,
        spaceId: scenario.spaceId,
        tests: {
          spaceAwareType: {
            description: 'forbidden login and find visualization message',
            statusCode: 403,
            response: createExpectRbacForbidden('visualization'),
          },
          notSpaceAwareType: {
            description: 'forbidden login and find globaltype message',
            statusCode: 403,
            response: createExpectRbacForbidden('globaltype'),
          },
          unknownType: {
            description: 'forbidden find wigwags message',
            statusCode: 403,
            response: createExpectRbacForbidden('wigwags'),
          },
          pageBeyondTotal: {
            description: 'forbidden login and find visualization message',
            statusCode: 403,
            response: createExpectRbacForbidden('visualization'),
          },
          unknownSearchField: {
            description: 'forbidden login and find url message',
            statusCode: 403,
            response: createExpectRbacForbidden('url'),
          },
          noType: {
            description: 'bad request, type is required',
            statusCode: 400,
            response: expectTypeRequired,
          },
        },
      });

      findTest(`dual-privileges user within the ${scenario.spaceId} space`, {
        user: scenario.users.dualAll,
        spaceId: scenario.spaceId,
        tests: {
          spaceAwareType: {
            description: 'only the visualization',
            statusCode: 200,
            response: createExpectVisualizationResults(scenario.spaceId),
          },
          notSpaceAwareType: {
            description: 'only the globaltype',
            statusCode: 200,
            response: expectNotSpaceAwareResults,
          },
          unknownType: {
            description: 'forbidden find wigwags message',
            statusCode: 403,
            response: createExpectRbacForbidden('wigwags'),
          },
          pageBeyondTotal: {
            description: 'empty result',
            statusCode: 200,
            response: createExpectEmpty(100, 100, 1),
          },
          unknownSearchField: {
            description: 'forbiddden find wigwags message',
            statusCode: 403,
            response: createExpectRbacForbidden('wigwags'),
          },
          noType: {
            description: 'bad request, type is required',
            statusCode: 400,
            response: expectTypeRequired,
          },
        },
      });

      findTest(`dual-privileges readonly user within the ${scenario.spaceId} space`, {
        user: scenario.users.dualRead,
        spaceId: scenario.spaceId,
        tests: {
          spaceAwareType: {
            description: 'only the visualization',
            statusCode: 200,
            response: createExpectVisualizationResults(scenario.spaceId),
          },
          notSpaceAwareType: {
            description: 'only the globaltype',
            statusCode: 200,
            response: expectNotSpaceAwareResults,
          },
          unknownType: {
            description: 'forbidden find wigwags message',
            statusCode: 403,
            response: createExpectRbacForbidden('wigwags'),
          },
          pageBeyondTotal: {
            description: 'empty result',
            statusCode: 200,
            response: createExpectEmpty(100, 100, 1),
          },
          unknownSearchField: {
            description: 'empty result',
            statusCode: 200,
            response: createExpectEmpty(1, 20, 0),
          },
          noType: {
            description: 'bad request, type is required',
            statusCode: 400,
            response: expectTypeRequired,
          },
        },
      });

      findTest(`rbac user with all globally within the ${scenario.spaceId} space`, {
        user: scenario.users.allGlobally,
        spaceId: scenario.spaceId,
        tests: {
          spaceAwareType: {
            description: 'only the visualization',
            statusCode: 200,
            response: createExpectVisualizationResults(scenario.spaceId),
          },
          notSpaceAwareType: {
            description: 'only the globaltype',
            statusCode: 200,
            response: expectNotSpaceAwareResults,
          },
          unknownType: {
<<<<<<< HEAD
            description: 'forbiddden find wigwags message',
=======
            description: 'forbidden find wigwags message',
>>>>>>> 23830e22
            statusCode: 403,
            response: createExpectRbacForbidden('wigwags'),
          },
          pageBeyondTotal: {
            description: 'empty result',
            statusCode: 200,
            response: createExpectEmpty(100, 100, 1),
          },
          unknownSearchField: {
            description: 'forbiddden find wigwags message',
            statusCode: 403,
            response: createExpectRbacForbidden('wigwags'),
          },
          noType: {
            description: 'bad request, type is required',
            statusCode: 400,
            response: expectTypeRequired,
          },
        },
      });

      findTest(`rbac user with read globally within the ${scenario.spaceId} space`, {
        user: scenario.users.readGlobally,
        spaceId: scenario.spaceId,
        tests: {
          spaceAwareType: {
            description: 'only the visualization',
            statusCode: 200,
            response: createExpectVisualizationResults(scenario.spaceId),
          },
          notSpaceAwareType: {
            description: 'only the globaltype',
            statusCode: 200,
            response: expectNotSpaceAwareResults,
          },
          unknownType: {
            description: 'forbidden find wigwags message',
            statusCode: 403,
            response: createExpectRbacForbidden('wigwags'),
          },
          pageBeyondTotal: {
            description: 'empty result',
            statusCode: 200,
            response: createExpectEmpty(100, 100, 1),
          },
          unknownSearchField: {
            description: 'empty result',
            statusCode: 200,
            response: createExpectEmpty(1, 20, 0),
          },
          noType: {
            description: 'bad request, type is required',
            statusCode: 400,
            response: expectTypeRequired,
          },
        },
      });

      findTest(`rbac user with all at the space within the ${scenario.spaceId} space`, {
        user: scenario.users.allAtSpace,
        spaceId: scenario.spaceId,
        tests: {
          spaceAwareType: {
            description: 'only the visualization',
            statusCode: 200,
            response: createExpectVisualizationResults(scenario.spaceId),
          },
          notSpaceAwareType: {
            description: 'only the globaltype',
            statusCode: 200,
            response: expectNotSpaceAwareResults,
          },
          unknownType: {
            description: 'forbidden find wigwags message',
            statusCode: 403,
            response: createExpectRbacForbidden('wigwags'),
          },
          pageBeyondTotal: {
            description: 'empty result',
            statusCode: 200,
            response: createExpectEmpty(100, 100, 1),
          },
          unknownSearchField: {
            description: 'empty result',
            statusCode: 200,
            response: createExpectEmpty(1, 20, 0),
          },
          noType: {
            description: 'bad request, type is required',
            statusCode: 400,
            response: expectTypeRequired,
          },
        },
      });

      findTest(`rbac user with read at the space within the ${scenario.spaceId} space`, {
        user: scenario.users.readAtSpace,
        spaceId: scenario.spaceId,
        tests: {
          spaceAwareType: {
            description: 'only the visualization',
            statusCode: 200,
            response: createExpectVisualizationResults(scenario.spaceId),
          },
          notSpaceAwareType: {
            description: 'only the globaltype',
            statusCode: 200,
            response: expectNotSpaceAwareResults,
          },
          unknownType: {
            description: 'forbidden find wigwags message',
            statusCode: 403,
            response: createExpectRbacForbidden('wigwags'),
          },
          pageBeyondTotal: {
            description: 'empty result',
            statusCode: 200,
            response: createExpectEmpty(100, 100, 1),
          },
          unknownSearchField: {
            description: 'empty result',
            statusCode: 200,
            response: createExpectEmpty(1, 20, 0),
          },
          noType: {
            description: 'bad request, type is required',
            statusCode: 400,
            response: expectTypeRequired,
          },
        },
      });

      findTest(`rbac user with all at other space within the ${scenario.spaceId} space`, {
        user: scenario.users.allAtOtherSpace,
        spaceId: scenario.spaceId,
        tests: {
          spaceAwareType: {
            description: 'forbidden login and find visualization message',
            statusCode: 403,
            response: createExpectRbacForbidden('visualization'),
          },
          notSpaceAwareType: {
            description: 'forbidden login and find globaltype message',
            statusCode: 403,
            response: createExpectRbacForbidden('globaltype'),
          },
          unknownType: {
            description: 'forbidden find wigwags message',
            statusCode: 403,
            response: createExpectRbacForbidden('wigwags'),
          },
          pageBeyondTotal: {
            description: 'forbidden login and find visualization message',
            statusCode: 403,
            response: createExpectRbacForbidden('visualization'),
          },
          unknownSearchField: {
            description: 'forbidden login and find url message',
            statusCode: 403,
            response: createExpectRbacForbidden('url'),
          },
          noType: {
            description: 'bad request, type is required',
            statusCode: 400,
            response: expectTypeRequired,
          },
        },
      });
    });
  });
}<|MERGE_RESOLUTION|>--- conflicted
+++ resolved
@@ -256,11 +256,7 @@
             response: expectNotSpaceAwareResults,
           },
           unknownType: {
-<<<<<<< HEAD
-            description: 'forbiddden find wigwags message',
-=======
-            description: 'forbidden find wigwags message',
->>>>>>> 23830e22
+            description: 'forbidden find wigwags message',
             statusCode: 403,
             response: createExpectRbacForbidden('wigwags'),
           },
