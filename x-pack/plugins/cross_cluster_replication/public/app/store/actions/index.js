/*
 * Copyright Elasticsearch B.V. and/or licensed to Elasticsearch B.V. under one
 * or more contributor license agreements. Licensed under the Elastic License;
 * you may not use this file except in compliance with the Elastic License.
 */

export * from './auto_follow_pattern';
<<<<<<< HEAD
export * from './follower_index';
export * from './api';
=======

export * from './api';
export * from './ccr';
>>>>>>> 93e4f12d
<|MERGE_RESOLUTION|>--- conflicted
+++ resolved
@@ -5,11 +5,6 @@
  */
 
 export * from './auto_follow_pattern';
-<<<<<<< HEAD
 export * from './follower_index';
 export * from './api';
-=======
-
-export * from './api';
-export * from './ccr';
->>>>>>> 93e4f12d
+export * from './ccr';