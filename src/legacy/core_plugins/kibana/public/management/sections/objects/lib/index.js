--- conflicted
+++ resolved
@@ -17,13 +17,9 @@
  * under the License.
  */
 
-<<<<<<< HEAD
-export * from './in_app_url';
-=======
 export * from './fetch_export_by_type';
 export * from './fetch_export_objects';
-export * from './get_in_app_url';
->>>>>>> b9f81edf
+export * from './in_app_url';
 export * from './get_relationships';
 export * from './get_saved_object_counts';
 export * from './get_saved_object_icon';
