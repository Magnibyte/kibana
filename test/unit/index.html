<!DOCTYPE html>
<html>
  <head>
    <title>Kibana4 Tests</title>

    <link rel="stylesheet" href="/node_modules/mocha/mocha.css" />
    <script src="/node_modules/expect.js/index.js"></script>
    <script src="/node_modules/mocha/mocha.js"></script>
    <script src="/src/kibana/bower_components/requirejs/require.js"></script>
    <script src="/src/kibana/require.config.js"></script>

    <script>(function () {
      var COVERAGE = !!(/coverage/i.test(window.location.search));
      var SAUCELABS = !!(/saucelabs/i.test(window.location.search));

      mocha.setup({
        ui: 'bdd',
        reporter: 'html'
      });

      require.config({
        baseUrl: '/',
        paths: {
          config: '/config',
          test_utils: '../../test/utils',
          fixtures: '../../test/unit/fixtures',
          vislib_fixtures: '../../test/unit/specs/vislib/fixture',
          specs: '../../test/unit/specs',
          sinon: '../../test/utils/sinon',
          bluebird: 'bower_components/bluebird/js/browser/bluebird',
          angular: 'bower_components/angular-mocks/angular-mocks',
          angular_src: 'bower_components/angular/angular',
          screencast_reporter_css: '../../node_modules/mocha-screencast-reporter/screencast-reporter',
          ScreencastReporter: '../../node_modules/mocha-screencast-reporter/screencast-reporter'
        },
        shim: {
          angular: {
            deps: [
              'jquery',
              'angular_src'
            ],
            exports: 'angular'
          },
          'sinon/sinon': {
            deps: [
              'sinon/sinon-timers-1.8.2'
            ],
            exports: 'sinon'
          }
        },
        waitSeconds: 6000,
        // mark all requested files with instrument query param
        urlArgs: COVERAGE ? 'instrument=true' : void 0
      });

      function setupCoverage(done) {
        document.title = document.title.replace('Tests', 'Coverage');
        require([
          'test_utils/istanbul_reporter/reporter'
        ], function (IstanbulReporter) {
          mocha.reporter(IstanbulReporter);
          done();
        });
      }

      function setupSaucelabsReporter(done) {
        require([
          'ScreencastReporter',
          'css!screencast_reporter_css'
        ], function (ScreencastReporter) {
          mocha.reporter(ScreencastReporter);
          done();
        });
      }

      function runTests() {
        require([
          'kibana',
          'sinon/sinon',
          'angular'
        ], loadSpecs);
      }

      function loadSpecs(kibana, sinon) {
        require([
          'specs/apps/discover/hit_sort_fn',
          'specs/apps/discover/directives/table',
          'specs/apps/discover/directives/discover_field',
          'specs/apps/discover/directives/field_chooser',
          'specs/apps/discover/directives/field_calculator',
          'specs/apps/discover/segmented_fetch',
          'specs/directives/confirm-click',
          'specs/directives/css_truncate',
          'specs/directives/timepicker',
          'specs/directives/truncate',
          'specs/directives/typeahead',
          'specs/directives/spinner',
          'specs/directives/validate_query',
          'specs/directives/validate_json',
          'specs/filters/field_type',
          'specs/filters/uriescape',
          'specs/filters/moment',
          'specs/filters/rison',
          'specs/filters/short_dots',
          'specs/filters/start_from',
          'specs/services/debounce',
          'specs/services/storage',
          'specs/services/persisted_log',
          'specs/services/url',
          'specs/utils/datemath',
          'specs/utils/interval',
          'specs/utils/versionmath',
          'specs/utils/routes/index',
          'specs/utils/sequencer',
          'specs/utils/html_escape',
          'specs/courier/search_source/_get_normalized_sort',
          'specs/factories/base_object',
          'specs/state_management/state',
          'specs/state_management/global_state',
          'specs/state_management/app_state',
          'specs/utils/diff_object',
          'specs/factories/events',
          'specs/vislib/components/color',
          'specs/vislib/components/zero_injection',
          'specs/vislib/components/labels',
          'specs/vislib/components/tooltip/index',
          'specs/vislib/lib/x_axis',
          'specs/vislib/lib/y_axis',
          'specs/vislib/lib/axis_title',
          'specs/vislib/lib/chart_title',
          'specs/vislib/lib/layout_types',
          'specs/vislib/lib/splits',
          'specs/vislib/lib/layout',
          'specs/vislib/lib/handler',
          'specs/vislib/lib/_error_handler',
          'specs/vislib/lib/data',
          'specs/vislib/lib/column_layout',
          'specs/vislib/lib/resize_checker',
          'specs/vislib/visualizations/_chart',
          'specs/vislib/visualizations/vis_types',
          'specs/vislib/index',
          'specs/vislib/vis',
          'specs/utils/diff_time_picker_vals',
          'specs/factories/events',
          'specs/index_patterns/_flatten_search_response',
          'specs/utils/indexed_array/index',
          'specs/directives/filter_bar',
          'specs/components/agg_types/index',
          'specs/components/agg_types/param_types/index',
          'specs/components/index_pattern/_pattern_to_wildcard',
          'specs/components/vis/index',
          'specs/components/reflow_watcher',
          'specs/registry/index',
          'specs/components/clipboard',
<<<<<<< HEAD
          'specs/components/agg_response/hierarchical/_build_hierarchical_data',
          'specs/components/agg_response/hierarchical/_extract_buckets',
          'specs/components/agg_response/hierarchical/_transform_aggregation',
          'specs/components/agg_response/hierarchical/_create_raw_data',
          'specs/components/agg_response/hierarchical/_array_to_linked_list',
          'specs/components/agg_response/hierarchical/_collect_branch',
          'specs/components/agg_response/tabify/tabify',
          'specs/components/agg_table/index',
          'specs/plugins/vis_types/index'
=======
          'specs/visualize/_build_hierarchial_data',
          'specs/visualize/_extract_buckets',
          'specs/visualize/_transform_aggregation',
          'specs/visualize/_create_raw_data',
          'specs/visualize/_array_to_linked_list',
          'specs/visualize/_collect_branch',
          'specs/utils/slugify_id'
>>>>>>> ce67f323
        ], function () {
          bootstrap(kibana, sinon);
        });
      }

      function bootstrap(kibana, sinon) {
        kibana.load(function () {
          var xhr = sinon.useFakeXMLHttpRequest();

          window.mochaRunner = mocha.run().on('end', function () {
            window.mochaResults = this.stats;
            window.mochaResults.details = getFailedTests(this);
            xhr.restore();
          });

          function getFailedTests(runner) {
            var fails = [];
            var suiteStack = [];

            (function recurse(suite) {
              suiteStack.push(suite);

              (suite.tests || [])
              .filter(function (test) {
                return test.state !== 'passed' && test.state !== 'pending';
              })
              .forEach(function (test) {
                fails.push({
                  title: suiteStack.concat(test).reduce(function (title, suite) {
                    if (suite.title) {
                      return (title ? title + ' ' : '') + suite.title;
                    } else {
                      return title;
                    }
                  }, ''),
                  err: test.err ? (test.err.stack || test.err.message) : 'unknown error'
                });
              });

              (suite.suites || []).forEach(recurse);

              suiteStack.pop();
            }(runner.suite));

            return fails;
          }
        });
      }

      if (COVERAGE) {
        setupCoverage(runTests);
      }
      else if (SAUCELABS) {
        setupSaucelabsReporter(runTests);
      }
      else {
        runTests();
      }

    })();</script>
  </head>
  <body><div id="mocha"></div></body>
</html><|MERGE_RESOLUTION|>--- conflicted
+++ resolved
@@ -152,7 +152,6 @@
           'specs/components/reflow_watcher',
           'specs/registry/index',
           'specs/components/clipboard',
-<<<<<<< HEAD
           'specs/components/agg_response/hierarchical/_build_hierarchical_data',
           'specs/components/agg_response/hierarchical/_extract_buckets',
           'specs/components/agg_response/hierarchical/_transform_aggregation',
@@ -161,16 +160,8 @@
           'specs/components/agg_response/hierarchical/_collect_branch',
           'specs/components/agg_response/tabify/tabify',
           'specs/components/agg_table/index',
-          'specs/plugins/vis_types/index'
-=======
-          'specs/visualize/_build_hierarchial_data',
-          'specs/visualize/_extract_buckets',
-          'specs/visualize/_transform_aggregation',
-          'specs/visualize/_create_raw_data',
-          'specs/visualize/_array_to_linked_list',
-          'specs/visualize/_collect_branch',
+          'specs/plugins/vis_types/index',
           'specs/utils/slugify_id'
->>>>>>> ce67f323
         ], function () {
           bootstrap(kibana, sinon);
         });
