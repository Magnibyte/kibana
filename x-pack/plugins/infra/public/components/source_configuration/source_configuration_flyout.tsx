/*
 * Copyright Elasticsearch B.V. and/or licensed to Elasticsearch B.V. under one
 * or more contributor license agreements. Licensed under the Elastic License;
 * you may not use this file except in compliance with the Elastic License.
 */

import {
  EuiButton,
  EuiButtonEmpty,
  EuiFlexGroup,
  EuiFlexItem,
  EuiFlyout,
  EuiFlyoutBody,
  EuiFlyoutFooter,
  EuiFlyoutHeader,
  EuiSpacer,
  EuiTitle,
} from '@elastic/eui';
import React, { useCallback, useContext, useMemo } from 'react';

import { FormattedMessage } from '@kbn/i18n/react';
import { Source } from '../../containers/source';
import { FieldsConfigurationPanel } from './fields_configuration_panel';
import { IndicesConfigurationPanel } from './indices_configuration_panel';
import { NameConfigurationPanel } from './name_configuration_panel';
import { SourceConfigurationFlyoutState } from './source_configuration_flyout_state';
import { useSourceConfigurationFormState } from './source_configuration_form_state';

const noop = () => undefined;

<<<<<<< HEAD
interface SourceConfigurationFlyoutProps {
  intl: InjectedIntl;
  shouldAllowEdit: boolean;
}

export const SourceConfigurationFlyout = injectI18n(
  ({ intl, shouldAllowEdit }: SourceConfigurationFlyoutProps) => (
    <WithSourceConfigurationFlyoutState>
      {({ disable: close, value: isVisible }) =>
        isVisible ? (
          <WithSource>
            {({ create, configuration, exists, isLoading, update }) =>
              configuration ? (
                <WithSourceConfigurationFormState
                  initialFormState={{
                    name: configuration.name,
                    description: configuration.description,
                    fields: {
                      container: configuration.fields.container,
                      host: configuration.fields.host,
                      message: configuration.fields.message,
                      pod: configuration.fields.pod,
                      tiebreaker: configuration.fields.tiebreaker,
                      timestamp: configuration.fields.timestamp,
                    },
                    logAlias: configuration.logAlias,
                    metricAlias: configuration.metricAlias,
                  }}
                >
                  {({
                    getCurrentFormState,
                    getNameFieldProps,
                    getLogAliasFieldProps,
                    getMetricAliasFieldProps,
                    getFieldFieldProps,
                    isFormValid,
                    resetForm,
                    updates,
                  }) => (
                    <EuiFlyout
                      aria-labelledby="sourceConfigurationTitle"
                      hideCloseButton
                      onClose={noop}
                    >
                      <EuiFlyoutHeader>
                        <EuiTitle>
                          <h2 id="sourceConfigurationTitle">
                            {shouldAllowEdit ? (
                              <FormattedMessage
                                id="xpack.infra.sourceConfiguration.sourceConfigurationTitle"
                                defaultMessage="Configure source"
                              />
                            ) : (
                              <FormattedMessage
                                id="xpack.infra.sourceConfiguration.sourceConfigurationReadonlyTitle"
                                defaultMessage="View source configuration"
                              />
                            )}
                          </h2>
                        </EuiTitle>
                      </EuiFlyoutHeader>
                      <EuiFlyoutBody>
                        <NameConfigurationPanel
                          isLoading={isLoading}
                          readOnly={!shouldAllowEdit}
                          nameFieldProps={getNameFieldProps()}
                        />
                        <EuiSpacer />
                        <IndicesConfigurationPanel
                          isLoading={isLoading}
                          readOnly={!shouldAllowEdit}
                          logAliasFieldProps={getLogAliasFieldProps()}
                          metricAliasFieldProps={getMetricAliasFieldProps()}
                        />
                        <EuiSpacer />
                        <FieldsConfigurationPanel
                          containerFieldProps={getFieldFieldProps('container')}
                          hostFieldProps={getFieldFieldProps('host')}
                          isLoading={isLoading}
                          readOnly={!shouldAllowEdit}
                          podFieldProps={getFieldFieldProps('pod')}
                          tiebreakerFieldProps={getFieldFieldProps('tiebreaker')}
                          timestampFieldProps={getFieldFieldProps('timestamp')}
                        />
                      </EuiFlyoutBody>
                      <EuiFlyoutFooter>
                        <EuiFlexGroup>
                          <EuiFlexItem grow={false}>
                            {updates.length === 0 ? (
                              <EuiButtonEmpty
                                iconType="cross"
                                isDisabled={isLoading}
                                onClick={() => close()}
                              >
                                <FormattedMessage
                                  id="xpack.infra.sourceConfiguration.closeButtonLabel"
                                  defaultMessage="Close"
                                />
                              </EuiButtonEmpty>
                            ) : (
                              <EuiButtonEmpty
                                color="danger"
                                iconType="cross"
                                isDisabled={isLoading}
                                onClick={() => {
                                  resetForm();
                                  close();
                                }}
                              >
                                <FormattedMessage
                                  id="xpack.infra.sourceConfiguration.discardAndCloseButtonLabel"
                                  defaultMessage="Discard and Close"
                                />
                              </EuiButtonEmpty>
                            )}
                          </EuiFlexItem>
                          <EuiFlexItem />
                          {shouldAllowEdit && (
                            <EuiFlexItem grow={false}>
                              {isLoading ? (
                                <EuiButton color="primary" isLoading fill>
                                  Loading
                                </EuiButton>
                              ) : (
                                <EuiButton
                                  color="primary"
                                  isDisabled={updates.length === 0 || !isFormValid()}
                                  fill
                                  onClick={() =>
                                    (exists ? update(updates) : create(getCurrentFormState())).then(
                                      () => resetForm()
                                    )
                                  }
                                >
                                  <FormattedMessage
                                    id="xpack.infra.sourceConfiguration.updateSourceConfigurationButtonLabel"
                                    defaultMessage="Update Source"
                                  />
                                </EuiButton>
                              )}
                            </EuiFlexItem>
                          )}
                        </EuiFlexGroup>
                      </EuiFlyoutFooter>
                    </EuiFlyout>
                  )}
                </WithSourceConfigurationFormState>
              ) : null
            }
          </WithSource>
        ) : null
      }
    </WithSourceConfigurationFlyoutState>
  )
);
=======
export const SourceConfigurationFlyout: React.FunctionComponent = () => {
  const { isVisible, hide } = useContext(SourceConfigurationFlyoutState.Context);

  const {
    createSourceConfiguration,
    source,
    sourceExists,
    isLoading,
    updateSourceConfiguration,
  } = useContext(Source.Context);

  const configuration = source && source.configuration;
  const initialFormState = useMemo(
    () =>
      configuration
        ? {
            name: configuration.name,
            description: configuration.description,
            fields: {
              container: configuration.fields.container,
              host: configuration.fields.host,
              message: configuration.fields.message,
              pod: configuration.fields.pod,
              tiebreaker: configuration.fields.tiebreaker,
              timestamp: configuration.fields.timestamp,
            },
            logAlias: configuration.logAlias,
            metricAlias: configuration.metricAlias,
          }
        : defaultFormState,
    [configuration]
  );

  const {
    fieldProps,
    formState,
    isFormDirty,
    isFormValid,
    resetForm,
    updates,
  } = useSourceConfigurationFormState({
    initialFormState,
  });

  const persistUpdates = useCallback(
    async () => {
      if (sourceExists) {
        await updateSourceConfiguration(updates);
      } else {
        await createSourceConfiguration(formState);
      }
      resetForm();
    },
    [sourceExists, updateSourceConfiguration, createSourceConfiguration, resetForm, formState]
  );

  if (!isVisible || !configuration) {
    return null;
  }

  return (
    <EuiFlyout
      aria-labelledby="sourceConfigurationTitle"
      data-test-subj="sourceConfigurationFlyout"
      hideCloseButton
      onClose={noop}
    >
      <EuiFlyoutHeader>
        <EuiTitle>
          <h2 id="sourceConfigurationTitle">
            <FormattedMessage
              id="xpack.infra.sourceConfiguration.sourceConfigurationTitle"
              defaultMessage="Configure source"
            />
          </h2>
        </EuiTitle>
      </EuiFlyoutHeader>
      <EuiFlyoutBody>
        <NameConfigurationPanel isLoading={isLoading} nameFieldProps={fieldProps.name} />
        <EuiSpacer />
        <IndicesConfigurationPanel
          isLoading={isLoading}
          logAliasFieldProps={fieldProps.logAlias}
          metricAliasFieldProps={fieldProps.metricAlias}
        />
        <EuiSpacer />
        <FieldsConfigurationPanel
          containerFieldProps={fieldProps.containerField}
          hostFieldProps={fieldProps.hostField}
          isLoading={isLoading}
          podFieldProps={fieldProps.podField}
          tiebreakerFieldProps={fieldProps.tiebreakerField}
          timestampFieldProps={fieldProps.timestampField}
        />
      </EuiFlyoutBody>
      <EuiFlyoutFooter>
        <EuiFlexGroup>
          <EuiFlexItem grow={false}>
            {!isFormDirty ? (
              <EuiButtonEmpty
                data-test-subj="closeFlyoutButton"
                iconType="cross"
                isDisabled={isLoading}
                onClick={() => hide()}
              >
                <FormattedMessage
                  id="xpack.infra.sourceConfiguration.closeButtonLabel"
                  defaultMessage="Close"
                />
              </EuiButtonEmpty>
            ) : (
              <EuiButtonEmpty
                data-test-subj="discardAndCloseFlyoutButton"
                color="danger"
                iconType="cross"
                isDisabled={isLoading}
                onClick={() => {
                  resetForm();
                  hide();
                }}
              >
                <FormattedMessage
                  id="xpack.infra.sourceConfiguration.discardAndCloseButtonLabel"
                  defaultMessage="Discard and Close"
                />
              </EuiButtonEmpty>
            )}
          </EuiFlexItem>
          <EuiFlexItem />
          <EuiFlexItem grow={false}>
            {isLoading ? (
              <EuiButton color="primary" isLoading fill>
                Loading
              </EuiButton>
            ) : (
              <EuiButton
                data-test-subj="updateSourceConfigurationButton"
                color="primary"
                isDisabled={!isFormDirty || !isFormValid}
                fill
                onClick={persistUpdates}
              >
                <FormattedMessage
                  id="xpack.infra.sourceConfiguration.updateSourceConfigurationButtonLabel"
                  defaultMessage="Update Source"
                />
              </EuiButton>
            )}
          </EuiFlexItem>
        </EuiFlexGroup>
      </EuiFlyoutFooter>
    </EuiFlyout>
  );
};

const defaultFormState = {
  name: '',
  description: '',
  fields: {
    container: '',
    host: '',
    message: [],
    pod: '',
    tiebreaker: '',
    timestamp: '',
  },
  logAlias: '',
  metricAlias: '',
};
>>>>>>> b9f81edf
<|MERGE_RESOLUTION|>--- conflicted
+++ resolved
@@ -28,164 +28,14 @@
 
 const noop = () => undefined;
 
-<<<<<<< HEAD
 interface SourceConfigurationFlyoutProps {
-  intl: InjectedIntl;
   shouldAllowEdit: boolean;
 }
 
-export const SourceConfigurationFlyout = injectI18n(
-  ({ intl, shouldAllowEdit }: SourceConfigurationFlyoutProps) => (
-    <WithSourceConfigurationFlyoutState>
-      {({ disable: close, value: isVisible }) =>
-        isVisible ? (
-          <WithSource>
-            {({ create, configuration, exists, isLoading, update }) =>
-              configuration ? (
-                <WithSourceConfigurationFormState
-                  initialFormState={{
-                    name: configuration.name,
-                    description: configuration.description,
-                    fields: {
-                      container: configuration.fields.container,
-                      host: configuration.fields.host,
-                      message: configuration.fields.message,
-                      pod: configuration.fields.pod,
-                      tiebreaker: configuration.fields.tiebreaker,
-                      timestamp: configuration.fields.timestamp,
-                    },
-                    logAlias: configuration.logAlias,
-                    metricAlias: configuration.metricAlias,
-                  }}
-                >
-                  {({
-                    getCurrentFormState,
-                    getNameFieldProps,
-                    getLogAliasFieldProps,
-                    getMetricAliasFieldProps,
-                    getFieldFieldProps,
-                    isFormValid,
-                    resetForm,
-                    updates,
-                  }) => (
-                    <EuiFlyout
-                      aria-labelledby="sourceConfigurationTitle"
-                      hideCloseButton
-                      onClose={noop}
-                    >
-                      <EuiFlyoutHeader>
-                        <EuiTitle>
-                          <h2 id="sourceConfigurationTitle">
-                            {shouldAllowEdit ? (
-                              <FormattedMessage
-                                id="xpack.infra.sourceConfiguration.sourceConfigurationTitle"
-                                defaultMessage="Configure source"
-                              />
-                            ) : (
-                              <FormattedMessage
-                                id="xpack.infra.sourceConfiguration.sourceConfigurationReadonlyTitle"
-                                defaultMessage="View source configuration"
-                              />
-                            )}
-                          </h2>
-                        </EuiTitle>
-                      </EuiFlyoutHeader>
-                      <EuiFlyoutBody>
-                        <NameConfigurationPanel
-                          isLoading={isLoading}
-                          readOnly={!shouldAllowEdit}
-                          nameFieldProps={getNameFieldProps()}
-                        />
-                        <EuiSpacer />
-                        <IndicesConfigurationPanel
-                          isLoading={isLoading}
-                          readOnly={!shouldAllowEdit}
-                          logAliasFieldProps={getLogAliasFieldProps()}
-                          metricAliasFieldProps={getMetricAliasFieldProps()}
-                        />
-                        <EuiSpacer />
-                        <FieldsConfigurationPanel
-                          containerFieldProps={getFieldFieldProps('container')}
-                          hostFieldProps={getFieldFieldProps('host')}
-                          isLoading={isLoading}
-                          readOnly={!shouldAllowEdit}
-                          podFieldProps={getFieldFieldProps('pod')}
-                          tiebreakerFieldProps={getFieldFieldProps('tiebreaker')}
-                          timestampFieldProps={getFieldFieldProps('timestamp')}
-                        />
-                      </EuiFlyoutBody>
-                      <EuiFlyoutFooter>
-                        <EuiFlexGroup>
-                          <EuiFlexItem grow={false}>
-                            {updates.length === 0 ? (
-                              <EuiButtonEmpty
-                                iconType="cross"
-                                isDisabled={isLoading}
-                                onClick={() => close()}
-                              >
-                                <FormattedMessage
-                                  id="xpack.infra.sourceConfiguration.closeButtonLabel"
-                                  defaultMessage="Close"
-                                />
-                              </EuiButtonEmpty>
-                            ) : (
-                              <EuiButtonEmpty
-                                color="danger"
-                                iconType="cross"
-                                isDisabled={isLoading}
-                                onClick={() => {
-                                  resetForm();
-                                  close();
-                                }}
-                              >
-                                <FormattedMessage
-                                  id="xpack.infra.sourceConfiguration.discardAndCloseButtonLabel"
-                                  defaultMessage="Discard and Close"
-                                />
-                              </EuiButtonEmpty>
-                            )}
-                          </EuiFlexItem>
-                          <EuiFlexItem />
-                          {shouldAllowEdit && (
-                            <EuiFlexItem grow={false}>
-                              {isLoading ? (
-                                <EuiButton color="primary" isLoading fill>
-                                  Loading
-                                </EuiButton>
-                              ) : (
-                                <EuiButton
-                                  color="primary"
-                                  isDisabled={updates.length === 0 || !isFormValid()}
-                                  fill
-                                  onClick={() =>
-                                    (exists ? update(updates) : create(getCurrentFormState())).then(
-                                      () => resetForm()
-                                    )
-                                  }
-                                >
-                                  <FormattedMessage
-                                    id="xpack.infra.sourceConfiguration.updateSourceConfigurationButtonLabel"
-                                    defaultMessage="Update Source"
-                                  />
-                                </EuiButton>
-                              )}
-                            </EuiFlexItem>
-                          )}
-                        </EuiFlexGroup>
-                      </EuiFlyoutFooter>
-                    </EuiFlyout>
-                  )}
-                </WithSourceConfigurationFormState>
-              ) : null
-            }
-          </WithSource>
-        ) : null
-      }
-    </WithSourceConfigurationFlyoutState>
-  )
-);
-=======
-export const SourceConfigurationFlyout: React.FunctionComponent = () => {
+export const SourceConfigurationFlyout: React.FunctionComponent<
+  SourceConfigurationFlyoutProps
+> = props => {
+  const { shouldAllowEdit } = props;
   const { isVisible, hide } = useContext(SourceConfigurationFlyoutState.Context);
 
   const {
@@ -255,18 +105,30 @@
       <EuiFlyoutHeader>
         <EuiTitle>
           <h2 id="sourceConfigurationTitle">
-            <FormattedMessage
-              id="xpack.infra.sourceConfiguration.sourceConfigurationTitle"
-              defaultMessage="Configure source"
-            />
+            {shouldAllowEdit ? (
+              <FormattedMessage
+                id="xpack.infra.sourceConfiguration.sourceConfigurationTitle"
+                defaultMessage="Configure source"
+              />
+            ) : (
+              <FormattedMessage
+                id="xpack.infra.sourceConfiguration.sourceConfigurationReadonlyTitle"
+                defaultMessage="View source configuration"
+              />
+            )}
           </h2>
         </EuiTitle>
       </EuiFlyoutHeader>
       <EuiFlyoutBody>
-        <NameConfigurationPanel isLoading={isLoading} nameFieldProps={fieldProps.name} />
+        <NameConfigurationPanel
+          isLoading={isLoading}
+          readOnly={!shouldAllowEdit}
+          nameFieldProps={fieldProps.name}
+        />
         <EuiSpacer />
         <IndicesConfigurationPanel
           isLoading={isLoading}
+          readOnly={!shouldAllowEdit}
           logAliasFieldProps={fieldProps.logAlias}
           metricAliasFieldProps={fieldProps.metricAlias}
         />
@@ -275,6 +137,7 @@
           containerFieldProps={fieldProps.containerField}
           hostFieldProps={fieldProps.hostField}
           isLoading={isLoading}
+          readOnly={!shouldAllowEdit}
           podFieldProps={fieldProps.podField}
           tiebreakerFieldProps={fieldProps.tiebreakerField}
           timestampFieldProps={fieldProps.timestampField}
@@ -314,26 +177,28 @@
             )}
           </EuiFlexItem>
           <EuiFlexItem />
-          <EuiFlexItem grow={false}>
-            {isLoading ? (
-              <EuiButton color="primary" isLoading fill>
-                Loading
-              </EuiButton>
-            ) : (
-              <EuiButton
-                data-test-subj="updateSourceConfigurationButton"
-                color="primary"
-                isDisabled={!isFormDirty || !isFormValid}
-                fill
-                onClick={persistUpdates}
-              >
-                <FormattedMessage
-                  id="xpack.infra.sourceConfiguration.updateSourceConfigurationButtonLabel"
-                  defaultMessage="Update Source"
-                />
-              </EuiButton>
-            )}
-          </EuiFlexItem>
+          {shouldAllowEdit && (
+            <EuiFlexItem grow={false}>
+              {isLoading ? (
+                <EuiButton color="primary" isLoading fill>
+                  Loading
+                </EuiButton>
+              ) : (
+                <EuiButton
+                  data-test-subj="updateSourceConfigurationButton"
+                  color="primary"
+                  isDisabled={!isFormDirty || !isFormValid}
+                  fill
+                  onClick={persistUpdates}
+                >
+                  <FormattedMessage
+                    id="xpack.infra.sourceConfiguration.updateSourceConfigurationButtonLabel"
+                    defaultMessage="Update Source"
+                  />
+                </EuiButton>
+              )}
+            </EuiFlexItem>
+          )}
         </EuiFlexGroup>
       </EuiFlyoutFooter>
     </EuiFlyout>
@@ -353,5 +218,4 @@
   },
   logAlias: '',
   metricAlias: '',
-};
->>>>>>> b9f81edf
+};