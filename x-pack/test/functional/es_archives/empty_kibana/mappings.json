--- conflicted
+++ resolved
@@ -259,24 +259,6 @@
                   "type": "keyword",
                   "ignore_above": 2048
                 }
-<<<<<<< HEAD
-              },
-              "description": {
-                "type": "text"
-              },
-              "initials": {
-                "type": "keyword"
-              },
-              "color": {
-                "type": "keyword"
-              },
-              "disabledFeatures": {
-                "type": "keyword"
-              },
-              "_reserved": {
-                "type": "boolean"
-=======
->>>>>>> 910bebb3
               }
             },
             "description": {
@@ -286,6 +268,9 @@
               "type": "keyword"
             },
             "color": {
+              "type": "keyword"
+            },
+            "disabledFeatures": {
               "type": "keyword"
             },
             "_reserved": {
